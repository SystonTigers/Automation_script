--- conflicted
+++ resolved
@@ -40,11 +40,7 @@
    */
   static createConsentForm(playerData) {
     try {
-<<<<<<< HEAD
-      const config = getRuntimeConfig();
-=======
       const config = getDynamicConfig();
->>>>>>> f51a6392
       const template = this.buildConsentFormTemplate(playerData, config);
 
       const form = {
@@ -222,11 +218,7 @@
    * Generates GDPR rights information
    */
   static generateRightsInformation() {
-<<<<<<< HEAD
-    const config = getRuntimeConfig();
-=======
     const config = getDynamicConfig();
->>>>>>> f51a6392
 
     return {
       rightToAccess: 'You can request a copy of your personal data we hold.',
@@ -518,11 +510,7 @@
    * Sends consent form email to player/parent
    */
   static sendConsentFormEmail(form, pdfUrl) {
-<<<<<<< HEAD
-    const config = getRuntimeConfig();
-=======
     const config = getDynamicConfig();
->>>>>>> f51a6392
     const recipient = form.ageCategory === this.getAgeCategories().MINOR ?
       form.parentEmail : form.contactEmail;
 
@@ -579,11 +567,7 @@
    * Generates submission URL for online form completion
    */
   static generateSubmissionUrl() {
-<<<<<<< HEAD
-    const config = getRuntimeConfig();
-=======
     const config = getDynamicConfig();
->>>>>>> f51a6392
     return `${config.WEB_APP_URL}?action=consent_form`;
   }
 
