--- conflicted
+++ resolved
@@ -49,7 +49,7 @@
    * @returns {GoogleAppsScript.Spreadsheet.Sheet|null} Sheet object or null
    */
   getOrCreateSheet(sheetName, requiredColumns = []) {
-<<<<<<< HEAD
+
     const sheetLogger = getSheetLogger();
     sheetLogger.enterFunction('getOrCreateSheet', {
       sheetName,
@@ -60,14 +60,14 @@
     let sheetCreated = false;
     let failure = null;
 
-=======
+
     sheetLogger.enterFunction('getOrCreateSheet', {
       sheetName,
       requiredColumnsCount: Array.isArray(requiredColumns) ? requiredColumns.length : 0
     });
     let sheet = null;
     let sheetCreated = false;
->>>>>>> 4dbaf473
+
     try {
       const spreadsheet = SpreadsheetApp.getActiveSpreadsheet();
       sheet = spreadsheet.getSheetByName(sheetName);
@@ -76,17 +76,17 @@
         sheet = spreadsheet.insertSheet(sheetName);
         sheetCreated = true;
 
-<<<<<<< HEAD
+
         if (requiredColumns.length > 0) {
-=======
+
         if (Array.isArray(requiredColumns) && requiredColumns.length > 0) {
->>>>>>> 4dbaf473
+
           const headerRange = sheet.getRange(1, 1, 1, requiredColumns.length);
           headerRange.setValues([requiredColumns]);
           headerRange.setFontWeight('bold');
           headerRange.setBackground('#f0f0f0');
         }
-<<<<<<< HEAD
+
       } else if (requiredColumns.length > 0) {
         this.ensureColumnsExist(sheet, requiredColumns);
       }
@@ -95,7 +95,7 @@
       sheetLogger.error(`Failed to get or create sheet: ${sheetName}`, {
         sheetName,
         error: error instanceof Error ? { message: error.message, stack: error.stack } : error
-=======
+
       } else if (Array.isArray(requiredColumns) && requiredColumns.length > 0) {
         this.ensureColumnsExist(sheet, requiredColumns);
       }
@@ -104,12 +104,12 @@
         error,
         sheetName,
         requiredColumns
->>>>>>> 4dbaf473
+
       });
       sheet = null;
     } finally {
       sheetLogger.exitFunction('getOrCreateSheet', {
-<<<<<<< HEAD
+
         success: sheet !== null,
         sheetName,
         sheetCreated,
@@ -117,13 +117,12 @@
       });
     }
 
-=======
         sheetName,
         created: sheetCreated,
         success: !!sheet
       });
     }
->>>>>>> 4dbaf473
+
     return sheet;
   },
 
@@ -133,7 +132,7 @@
    * @param {Array<string>} requiredColumns - Required columns
   */
   ensureColumnsExist(sheet, requiredColumns) {
-<<<<<<< HEAD
+
     const sheetLogger = getSheetLogger();
     const sheetName = (sheet && typeof sheet.getName === 'function') ? sheet.getName() : 'UnknownSheet';
 
@@ -145,24 +144,24 @@
     let missingColumns = [];
     let failure = null;
 
-=======
+
     sheetLogger.enterFunction('ensureColumnsExist', {
       sheetName: sheet && typeof sheet.getName === 'function' ? sheet.getName() : undefined,
       requiredColumnsCount: Array.isArray(requiredColumns) ? requiredColumns.length : 0
     });
     let missingColumns = [];
->>>>>>> 4dbaf473
+
     try {
       const lastColumn = sheet.getLastColumn();
       const currentHeaders = lastColumn > 0 ?
         sheet.getRange(1, 1, 1, lastColumn).getValues()[0] : [];
 
-<<<<<<< HEAD
+
       missingColumns = requiredColumns.filter(col => !currentHeaders.includes(col));
-=======
+
       missingColumns = Array.isArray(requiredColumns) ?
         requiredColumns.filter(col => !currentHeaders.includes(col)) : [];
->>>>>>> 4dbaf473
+
 
       if (missingColumns.length > 0) {
         const startColumn = currentHeaders.length + 1;
@@ -172,7 +171,7 @@
         range.setBackground('#f0f0f0');
       }
     } catch (error) {
-<<<<<<< HEAD
+
       failure = error;
       sheetLogger.error('Failed to ensure columns exist', {
         sheetName,
@@ -184,7 +183,7 @@
         sheetName,
         missingColumnsCount: missingColumns.length,
         ...(failure ? { errorMessage: failure.message || String(failure) } : {})
-=======
+
       sheetLogger.error('Failed to ensure columns exist', {
         error,
         sheetName: sheet && typeof sheet.getName === 'function' ? sheet.getName() : undefined,
@@ -193,7 +192,7 @@
     } finally {
       sheetLogger.exitFunction('ensureColumnsExist', {
         addedColumns: missingColumns
->>>>>>> 4dbaf473
+
       });
     }
   },
@@ -205,7 +204,7 @@
    * @returns {boolean} Success status
    */
   addRowFromObject(sheet, dataObject) {
-<<<<<<< HEAD
+
     const sheetLogger = getSheetLogger();
     const sheetName = (sheet && typeof sheet.getName === 'function') ? sheet.getName() : 'UnknownSheet';
 
@@ -217,13 +216,13 @@
     let success = false;
     let failure = null;
 
-=======
+
     sheetLogger.enterFunction('addRowFromObject', {
       sheetName: sheet && typeof sheet.getName === 'function' ? sheet.getName() : undefined,
       keys: dataObject ? Object.keys(dataObject) : []
     });
     let success = false;
->>>>>>> 4dbaf473
+
     try {
       const headers = sheet.getRange(1, 1, 1, sheet.getLastColumn()).getValues()[0];
       const rowData = headers.map(header => dataObject[header] || '');
@@ -232,7 +231,7 @@
       sheet.getRange(nextRow, 1, 1, rowData.length).setValues([rowData]);
       success = true;
     } catch (error) {
-<<<<<<< HEAD
+
       failure = error;
       sheetLogger.error('Failed to add row from object', {
         sheetName,
@@ -247,7 +246,7 @@
       });
     }
 
-=======
+
       sheetLogger.error('Failed to add row from object', {
         error,
         sheetName: sheet && typeof sheet.getName === 'function' ? sheet.getName() : undefined,
@@ -260,7 +259,7 @@
         success
       });
     }
->>>>>>> 4dbaf473
+
     return success;
   },
 
@@ -271,7 +270,7 @@
    * @returns {Object|null} Found row object or null
    */
   findRowByCriteria(sheet, criteria) {
-<<<<<<< HEAD
+
     const sheetLogger = getSheetLogger();
     const sheetName = (sheet && typeof sheet.getName === 'function') ? sheet.getName() : 'UnknownSheet';
 
@@ -283,13 +282,13 @@
     let result = null;
     let failure = null;
 
-=======
+
     sheetLogger.enterFunction('findRowByCriteria', {
       sheetName: sheet && typeof sheet.getName === 'function' ? sheet.getName() : undefined,
       criteriaKeys: criteria ? Object.keys(criteria) : []
     });
     let result = null;
->>>>>>> 4dbaf473
+
     try {
       const data = this.getAllDataAsObjects(sheet);
 
@@ -299,34 +298,32 @@
         });
       }) || null;
     } catch (error) {
-<<<<<<< HEAD
+
       failure = error;
       sheetLogger.error('Failed to find row by criteria', {
         sheetName,
         criteria,
         error: error instanceof Error ? { message: error.message, stack: error.stack } : error
-=======
+
       sheetLogger.error('Failed to find row by criteria', {
         error,
         sheetName: sheet && typeof sheet.getName === 'function' ? sheet.getName() : undefined,
         criteria
->>>>>>> 4dbaf473
+
       });
       result = null;
     } finally {
       sheetLogger.exitFunction('findRowByCriteria', {
-<<<<<<< HEAD
+
         sheetName,
         found: result !== null,
         ...(failure ? { errorMessage: failure.message || String(failure) } : {})
       });
     }
 
-=======
         found: !!result
       });
     }
->>>>>>> 4dbaf473
     return result;
   },
 
@@ -338,7 +335,7 @@
    * @returns {boolean} Success status
    */
   updateRowByCriteria(sheet, criteria, updates) {
-<<<<<<< HEAD
+
     const sheetLogger = getSheetLogger();
     const sheetName = (sheet && typeof sheet.getName === 'function') ? sheet.getName() : 'UnknownSheet';
 
@@ -353,25 +350,25 @@
     let failure = null;
     let exitReason = 'completed';
 
-=======
+
     sheetLogger.enterFunction('updateRowByCriteria', {
       sheetName: sheet && typeof sheet.getName === 'function' ? sheet.getName() : undefined,
       criteriaKeys: criteria ? Object.keys(criteria) : [],
       updateKeys: updates ? Object.keys(updates) : []
     });
     let success = false;
->>>>>>> 4dbaf473
+
     try {
       const lastRow = sheet.getLastRow();
       const lastColumn = sheet.getLastColumn();
 
-<<<<<<< HEAD
+
       if (lastRow <= 1 || lastColumn === 0) {
         exitReason = 'no_data';
       } else {
-=======
+
       if (lastRow > 1 && lastColumn !== 0) {
->>>>>>> 4dbaf473
+
         const headers = sheet.getRange(1, 1, 1, lastColumn).getValues()[0];
         const data = sheet.getRange(2, 1, lastRow - 1, lastColumn).getValues();
 
@@ -381,11 +378,10 @@
             row[header] = data[i][index];
           });
 
-<<<<<<< HEAD
+
           rowsEvaluated++;
 
-=======
->>>>>>> 4dbaf473
+
           const matches = Object.keys(criteria).every(key => {
             return String(row[key]).trim() === String(criteria[key]).trim();
           });
@@ -399,33 +395,32 @@
               }
             });
             success = true;
-<<<<<<< HEAD
+
             exitReason = 'updated';
-=======
->>>>>>> 4dbaf473
+
           }
         }
       }
     } catch (error) {
-<<<<<<< HEAD
+
       failure = error;
       sheetLogger.error('Failed to update row by criteria', {
         sheetName,
         criteria,
         updates,
         error: error instanceof Error ? { message: error.message, stack: error.stack } : error
-=======
+
       sheetLogger.error('Failed to update row by criteria', {
         error,
         sheetName: sheet && typeof sheet.getName === 'function' ? sheet.getName() : undefined,
         criteria,
         updates
->>>>>>> 4dbaf473
+
       });
       success = false;
     } finally {
       sheetLogger.exitFunction('updateRowByCriteria', {
-<<<<<<< HEAD
+
         sheetName,
         success,
         rowsEvaluated,
@@ -434,12 +429,12 @@
       });
     }
 
-=======
+
         sheetName: sheet && typeof sheet.getName === 'function' ? sheet.getName() : undefined,
         success
       });
     }
->>>>>>> 4dbaf473
+
     return success;
   },
 
@@ -450,7 +445,7 @@
    * @returns {Array<Object>} Array of row objects
    */
   getAllDataAsObjects(sheet, startRow = 2) {
-<<<<<<< HEAD
+
     const sheetLogger = getSheetLogger();
     const sheetName = (sheet && typeof sheet.getName === 'function') ? sheet.getName() : 'UnknownSheet';
 
@@ -462,22 +457,22 @@
     let result = [];
     let failure = null;
 
-=======
+
     sheetLogger.enterFunction('getAllDataAsObjects', {
       sheetName: sheet && typeof sheet.getName === 'function' ? sheet.getName() : undefined,
       startRow
     });
     let result = [];
->>>>>>> 4dbaf473
+
     try {
       const lastRow = sheet.getLastRow();
       const lastColumn = sheet.getLastColumn();
 
-<<<<<<< HEAD
+
       if (lastRow >= startRow && lastColumn > 0) {
-=======
+
       if (lastRow >= startRow && lastColumn !== 0) {
->>>>>>> 4dbaf473
+
         const headers = sheet.getRange(1, 1, 1, lastColumn).getValues()[0];
         const data = sheet.getRange(startRow, 1, lastRow - startRow + 1, lastColumn).getValues();
 
@@ -490,35 +485,35 @@
         });
       }
     } catch (error) {
-<<<<<<< HEAD
+
       failure = error;
       sheetLogger.error('Failed to get all data as objects', {
         sheetName,
         startRow,
         error: error instanceof Error ? { message: error.message, stack: error.stack } : error
-=======
+
       sheetLogger.error('Failed to get all data as objects', {
         error,
         sheetName: sheet && typeof sheet.getName === 'function' ? sheet.getName() : undefined,
         startRow
->>>>>>> 4dbaf473
+
       });
       result = [];
     } finally {
       sheetLogger.exitFunction('getAllDataAsObjects', {
-<<<<<<< HEAD
+
         sheetName,
         rowsReturned: result.length,
         ...(failure ? { errorMessage: failure.message || String(failure) } : {})
       });
     }
 
-=======
+
         sheetName: sheet && typeof sheet.getName === 'function' ? sheet.getName() : undefined,
         rowCount: result.length
       });
     }
->>>>>>> 4dbaf473
+
     return result;
   },
 
@@ -528,7 +523,7 @@
    * @returns {boolean} Success status
    */
   clearDataKeepHeaders(sheet) {
-<<<<<<< HEAD
+
     const sheetLogger = getSheetLogger();
     const sheetName = (sheet && typeof sheet.getName === 'function') ? sheet.getName() : 'UnknownSheet';
 
@@ -540,17 +535,16 @@
     let failure = null;
     let clearedRows = 0;
 
-=======
     sheetLogger.enterFunction('clearDataKeepHeaders', {
       sheetName: sheet && typeof sheet.getName === 'function' ? sheet.getName() : undefined
     });
     let success = true;
->>>>>>> 4dbaf473
+
     try {
       const lastRow = sheet.getLastRow();
       const lastColumn = sheet.getLastColumn();
 
-<<<<<<< HEAD
+
       if (lastRow > 1 && lastColumn > 0) {
         const range = sheet.getRange(2, 1, lastRow - 1, lastColumn);
         clearedRows = range.getNumRows();
@@ -561,7 +555,7 @@
       sheetLogger.error('Failed to clear sheet data', {
         sheetName,
         error: error instanceof Error ? { message: error.message, stack: error.stack } : error
-=======
+
       if (lastRow > 1 && lastColumn !== 0) {
         const range = sheet.getRange(2, 1, lastRow - 1, lastColumn);
         range.clear();
@@ -570,12 +564,12 @@
       sheetLogger.error('Failed to clear sheet data', {
         error,
         sheetName: sheet && typeof sheet.getName === 'function' ? sheet.getName() : undefined
->>>>>>> 4dbaf473
+
       });
       success = false;
     } finally {
       sheetLogger.exitFunction('clearDataKeepHeaders', {
-<<<<<<< HEAD
+
         sheetName,
         success,
         clearedRows,
@@ -583,12 +577,12 @@
       });
     }
 
-=======
+
         sheetName: sheet && typeof sheet.getName === 'function' ? sheet.getName() : undefined,
         success
       });
     }
->>>>>>> 4dbaf473
+
     return success;
   },
 
@@ -599,7 +593,7 @@
    * @returns {number} Column index (1-based) or -1 if not found
    */
   getColumnIndex(sheet, headerName) {
-<<<<<<< HEAD
+
     const sheetLogger = getSheetLogger();
     const sheetName = (sheet && typeof sheet.getName === 'function') ? sheet.getName() : 'UnknownSheet';
 
@@ -624,7 +618,7 @@
         sheetName,
         headerName,
         error: error instanceof Error ? { message: error.message, stack: error.stack } : error
-=======
+
     sheetLogger.enterFunction('getColumnIndex', {
       sheetName: sheet && typeof sheet.getName === 'function' ? sheet.getName() : undefined,
       headerName
@@ -642,12 +636,12 @@
         error,
         sheetName: sheet && typeof sheet.getName === 'function' ? sheet.getName() : undefined,
         headerName
->>>>>>> 4dbaf473
+
       });
       index = -1;
     } finally {
       sheetLogger.exitFunction('getColumnIndex', {
-<<<<<<< HEAD
+
         sheetName,
         headerName,
         columnIndex: index,
@@ -655,12 +649,12 @@
       });
     }
 
-=======
+
         sheetName: sheet && typeof sheet.getName === 'function' ? sheet.getName() : undefined,
         result: index
       });
     }
->>>>>>> 4dbaf473
+
     return index;
   },
 
@@ -672,7 +666,7 @@
    * @returns {boolean} Success status
    */
   sortByColumn(sheet, columnHeader, ascending = true) {
-<<<<<<< HEAD
+
     const sheetLogger = getSheetLogger();
     const sheetName = (sheet && typeof sheet.getName === 'function') ? sheet.getName() : 'UnknownSheet';
 
@@ -686,14 +680,14 @@
     let failure = null;
     let rowsSorted = 0;
 
-=======
+
     sheetLogger.enterFunction('sortByColumn', {
       sheetName: sheet && typeof sheet.getName === 'function' ? sheet.getName() : undefined,
       columnHeader,
       ascending
     });
     let success = false;
->>>>>>> 4dbaf473
+
     try {
       const columnIndex = this.getColumnIndex(sheet, columnHeader);
       if (columnIndex !== -1) {
@@ -702,39 +696,39 @@
 
         if (lastRow <= 2 || lastColumn === 0) {
           success = true;
-<<<<<<< HEAD
+
           rowsSorted = Math.max(0, lastRow - 1);
         } else {
           const range = sheet.getRange(2, 1, lastRow - 1, lastColumn);
           rowsSorted = range.getNumRows();
-=======
+
         } else {
           const range = sheet.getRange(2, 1, lastRow - 1, lastColumn);
->>>>>>> 4dbaf473
+
           range.sort({column: columnIndex, ascending: ascending});
           success = true;
         }
       }
     } catch (error) {
-<<<<<<< HEAD
+
       failure = error;
       sheetLogger.error('Failed to sort by column', {
         sheetName,
         columnHeader,
         ascending,
         error: error instanceof Error ? { message: error.message, stack: error.stack } : error
-=======
+
       sheetLogger.error('Failed to sort by column', {
         error,
         sheetName: sheet && typeof sheet.getName === 'function' ? sheet.getName() : undefined,
         columnHeader,
         ascending
->>>>>>> 4dbaf473
+
       });
       success = false;
     } finally {
       sheetLogger.exitFunction('sortByColumn', {
-<<<<<<< HEAD
+
         sheetName,
         columnHeader,
         ascending,
@@ -744,12 +738,12 @@
       });
     }
 
-=======
+
         sheetName: sheet && typeof sheet.getName === 'function' ? sheet.getName() : undefined,
         success
       });
     }
->>>>>>> 4dbaf473
+
     return success;
   }
 };
