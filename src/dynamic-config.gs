/**
 * @fileoverview Dynamic Configuration System - Zero Hardcoded Literals
 * @version 6.2.0
 * @author Senior Software Architect
 * @description Runtime configuration injection from Config sheet - completely customer-configurable
 *
 * FEATURES:
 * - Config sheet as single source of truth
 * - Runtime injection with caching
 * - Template rendering system
 * - Zero hardcoded club references
 * - Customer-configurable everything
 */

// ==================== CONFIGURATION CONSTANTS ====================

const CONFIG_SHEET_NAME = 'Config';
const CONFIG_CACHE_KEY = 'APP_CONFIG_CACHE';
const CONFIG_CACHE_TTL_MS = 5 * 60 * 1000; // 5 minutes

// Required configuration keys (will throw error if missing)
const REQUIRED_CONFIG_KEYS = [
  'TEAM_NAME',
  'TEAM_SHORT',
  'LEAGUE_NAME',
  'PRIMARY_COLOR',
  'SECONDARY_COLOR',
  'BADGE_URL',
  'TIMEZONE',
  'AGE_GROUP'
];

// Optional configuration keys with defaults
const DEFAULT_CONFIG_VALUES = {
  'LEAGUE_URL': '',
  'STADIUM_NAME': '',
  'WEBAPP_BASE_URL': '',
  'SEASON': '2024/25',
  'SOCIAL_HASHTAGS': '',
  'CONTACT_EMAIL': '',
  'WEBSITE_URL': '',
  'MOTTO': '',
  'FOUNDED_YEAR': '',
  'GROUND_CAPACITY': ''
};

// ==================== CORE CONFIG FUNCTIONS ====================

/**
 * Get runtime configuration with caching
 * @param {Object} opts - Options
 * @param {boolean} opts.forceRefresh - Force refresh from sheet
 * @returns {Object} Configuration object
 */
<<<<<<< HEAD
function getRuntimeConfig(opts = {}) {
=======
function getDynamicConfig(opts = {}) {
>>>>>>> f51a6392
  const now = Date.now();
  const props = PropertiesService.getScriptProperties();

  // Try cache first (unless force refresh)
  if (!opts.forceRefresh) {
    const raw = props.getProperty(CONFIG_CACHE_KEY);
    if (raw) {
      try {
        const parsed = JSON.parse(raw);
        if (parsed._ts && (now - parsed._ts) < CONFIG_CACHE_TTL_MS) {
          return parsed;
        }
      } catch (e) {
        console.warn('Config cache corrupted, refreshing from sheet');
      }
    }
  }

  // Load from sheet
  const cfg = readConfigFromSheet_();
  requireKeys_(cfg, REQUIRED_CONFIG_KEYS);
  applyDefaults_(cfg, DEFAULT_CONFIG_VALUES);

  // Cache with timestamp
  const cached = Object.assign({_ts: now}, cfg);
  props.setProperty(CONFIG_CACHE_KEY, JSON.stringify(cached));

  return cached;
}

/**
<<<<<<< HEAD
 * Shorthand for getRuntimeConfig()
 * @returns {Object} Configuration object
 */
function cfg() {
  return getRuntimeConfig();
=======
 * Shorthand for getDynamicConfig()
 * @returns {Object} Configuration object
 */
function cfg() {
  return getDynamicConfig();
>>>>>>> f51a6392
}

/**
 * Get configuration with query parameter overrides (for previews)
 * @param {Object} e - doGet/doPost event object
 * @returns {Object} Configuration with overrides applied
 */
function getConfigWithQuery_(e) {
<<<<<<< HEAD
  const base = getRuntimeConfig();
=======
  const base = getDynamicConfig();
>>>>>>> f51a6392

  if (e && e.parameter) {
    // Allow preview overrides
    if (e.parameter.club) base.TEAM_NAME = e.parameter.club;
    if (e.parameter.league) base.LEAGUE_NAME = e.parameter.league;
    if (e.parameter.color) base.PRIMARY_COLOR = e.parameter.color;
  }

  return base;
}

// ==================== SHEET OPERATIONS ====================

/**
 * Read configuration from Config sheet
 * @returns {Object} Configuration object
 * @private
 */
function readConfigFromSheet_() {
  try {
    const ss = SpreadsheetApp.getActive();
    let sheet = ss.getSheetByName(CONFIG_SHEET_NAME);

    // Create Config sheet if it doesn't exist
    if (!sheet) {
      sheet = createConfigSheet_();
    }

    const values = sheet.getRange(2, 1, sheet.getLastRow() - 1, 2).getValues();
    const config = {};

    for (const [key, value] of values) {
      if (!key) continue;
      config[String(key).trim()] = (value == null ? '' : String(value)).trim();
    }

    return config;

  } catch (error) {
    console.error('Failed to read config from sheet:', error);
    throw new Error(`Config sheet error: ${error.toString()}`);
  }
}

/**
 * Create Config sheet with default values
 * @returns {GoogleAppsScript.Spreadsheet.Sheet} Created sheet
 * @private
 */
function createConfigSheet_() {
  const ss = SpreadsheetApp.getActive();
  const sheet = ss.insertSheet(CONFIG_SHEET_NAME);

  // Set up headers
  sheet.getRange(1, 1, 1, 2).setValues([['Key', 'Value']]);
  sheet.getRange(1, 1, 1, 2).setBackground('#4285f4').setFontColor('white').setFontWeight('bold');

  // Add default configuration values
  const defaultRows = [
    ['TEAM_NAME', '[SET YOUR TEAM NAME]'],
    ['TEAM_SHORT', '[SET SHORT NAME]'],
    ['LEAGUE_NAME', '[SET YOUR LEAGUE]'],
    ['PRIMARY_COLOR', '#dc143c'],
    ['SECONDARY_COLOR', '#ffffff'],
    ['BADGE_URL', 'https://example.com/badge.png'],
    ['TIMEZONE', 'Europe/London'],
    ['AGE_GROUP', "Senior Men's"],
    ['SEASON', '2024/25'],
    ['STADIUM_NAME', '[SET YOUR GROUND NAME]'],
    ['SOCIAL_HASHTAGS', '#YourTeam #Football'],
    ['CONTACT_EMAIL', 'contact@yourteam.com'],
    ['WEBSITE_URL', 'https://yourteam.com'],
    ['MOTTO', 'Pride, Passion, Performance'],
    ['FOUNDED_YEAR', '1900'],
    ['GROUND_CAPACITY', '500']
  ];

  if (defaultRows.length > 0) {
    sheet.getRange(2, 1, defaultRows.length, 2).setValues(defaultRows);
  }

  // Format the sheet
  sheet.setColumnWidth(1, 200);
  sheet.setColumnWidth(2, 300);
  sheet.autoResizeRows(1, defaultRows.length + 1);

  console.log('Created Config sheet with default values');
  return sheet;
}

/**
 * Update configuration value
 * @param {string} key - Configuration key
 * @param {string} value - Configuration value
 */
function updateConfig(key, value) {
  try {
    const ss = SpreadsheetApp.getActive();
    let sheet = ss.getSheetByName(CONFIG_SHEET_NAME);

    if (!sheet) {
      sheet = createConfigSheet_();
    }

    const values = sheet.getRange(2, 1, sheet.getLastRow() - 1, 2).getValues();
    let found = false;

    // Update existing key
    for (let i = 0; i < values.length; i++) {
      if (values[i][0] === key) {
        sheet.getRange(i + 2, 2).setValue(value);
        found = true;
        break;
      }
    }

    // Add new key if not found
    if (!found) {
      const newRow = sheet.getLastRow() + 1;
      sheet.getRange(newRow, 1, 1, 2).setValues([[key, value]]);
    }

    // Clear cache to force refresh
    const props = PropertiesService.getScriptProperties();
    props.deleteProperty(CONFIG_CACHE_KEY);

    console.log(`Updated config: ${key} = ${value}`);

  } catch (error) {
    console.error('Failed to update config:', error);
    throw new Error(`Config update failed: ${error.toString()}`);
  }
}

// ==================== VALIDATION FUNCTIONS ====================

/**
 * Validate required configuration keys
 * @param {Object} cfg - Configuration object
 * @param {Array} keys - Required keys
 * @throws {Error} If required keys are missing
 * @private
 */
function requireKeys_(cfg, keys) {
  const missing = keys.filter(k => !cfg[k] || cfg[k].length === 0 || cfg[k].includes('[SET'));

  if (missing.length) {
    const errorMsg = `
🚨 CONFIGURATION INCOMPLETE 🚨

Missing required configuration in Config sheet:
${missing.map(k => `• ${k}`).join('\n')}

Please:
1. Open your Google Sheet
2. Go to the 'Config' tab
3. Fill in the missing values
4. Refresh this page

Required values must not be empty or contain [SET...] placeholders.
    `.trim();

    throw new Error(errorMsg);
  }
}

/**
 * Apply default values for optional configuration
 * @param {Object} cfg - Configuration object
 * @param {Object} defaults - Default values
 * @private
 */
function applyDefaults_(cfg, defaults) {
  for (const [key, defaultValue] of Object.entries(defaults)) {
    if (!cfg[key]) {
      cfg[key] = defaultValue;
    }
  }
}

// ==================== HTML TEMPLATE RENDERING ====================

/**
 * Render HTML template with configuration injection
 * @param {string} fileName - HTML file name (without .html)
 * @param {Object} opts - Rendering options
 * @param {string} opts.titlePrefix - Prefix for page title
 * @param {Object} opts.data - Additional template data
 * @param {Object} opts.config - Configuration override
 * @returns {GoogleAppsScript.HTML.HtmlOutput} Rendered HTML
 */
function renderHtml_(fileName, opts = {}) {
  try {
    const {
      titlePrefix = '',
      data = {},
      config = null,
      sandbox = HtmlService.SandboxMode.IFRAME
    } = opts;

    // Get configuration
<<<<<<< HEAD
    const cfg = config || getRuntimeConfig();
=======
    const cfg = config || getDynamicConfig();
>>>>>>> f51a6392

    // Create template
    const template = HtmlService.createTemplateFromFile(fileName);

    // Inject configuration and data
    template.config = cfg;
    template.data = data;
    template.title = titlePrefix;

    // Evaluate template
    const output = template.evaluate()
      .setSandboxMode(sandbox)
      .setXFrameOptionsMode(HtmlService.XFrameOptionsMode.ALLOWALL);

    // Set dynamic title
    const fullTitle = titlePrefix
      ? `${titlePrefix} – ${cfg.TEAM_NAME}`
      : cfg.TEAM_NAME;
    output.setTitle(fullTitle);

    return output;

  } catch (error) {
    console.error('HTML rendering failed:', error);

    // Return error page with helpful message
    const errorHtml = `
      <div style="padding: 20px; font-family: Arial; text-align: center;">
        <h2>⚠️ Configuration Error</h2>
        <p>Failed to load page due to configuration issues:</p>
        <pre style="background: #f5f5f5; padding: 10px; border-radius: 5px;">${error.toString()}</pre>
        <p><a href="javascript:location.reload()">Try refreshing the page</a></p>
      </div>
    `;

    return HtmlService.createHtmlOutput(errorHtml)
      .setTitle('Configuration Error')
      .setXFrameOptionsMode(HtmlService.XFrameOptionsMode.ALLOWALL);
  }
}

/**
 * Include partial HTML file for templates
 * @param {string} filename - Partial file name
 * @returns {string} HTML content
 */
function include(filename) {
  return HtmlService.createHtmlOutputFromFile(filename).getContent();
}

// ==================== PAYLOAD BUILDING ====================

/**
 * Build Make.com payload with configuration
 * @param {Object} eventData - Event data
 * @returns {Object} Complete payload with config
 */
function buildConfiguredPayload(eventData) {
<<<<<<< HEAD
  const config = getRuntimeConfig();
=======
  const config = getDynamicConfig();
>>>>>>> f51a6392

  return {
    // Event data
    ...eventData,

    // Configuration injection
    club_name: config.TEAM_NAME,
    club_short: config.TEAM_SHORT,
    league_name: config.LEAGUE_NAME,
    badge_url: config.BADGE_URL,
    primary_color: config.PRIMARY_COLOR,
    secondary_color: config.SECONDARY_COLOR,
    season: config.SEASON,
    timezone: config.TIMEZONE,

    // Social media data
    hashtags: config.SOCIAL_HASHTAGS,
    website_url: config.WEBSITE_URL,

    // Template metadata
    template_data: {
      team_name: config.TEAM_NAME,
      team_short: config.TEAM_SHORT,
      badge_url: config.BADGE_URL,
      primary_color: config.PRIMARY_COLOR,
      secondary_color: config.SECONDARY_COLOR,
      league_name: config.LEAGUE_NAME
    }
  };
}

// ==================== UTILITY FUNCTIONS ====================

/**
 * Get all configuration as object (for debugging)
 * @returns {Object} Complete configuration
 */
function getAllConfig() {
<<<<<<< HEAD
  return getRuntimeConfig();
=======
  return getDynamicConfig();
>>>>>>> f51a6392
}

/**
 * Clear configuration cache (forces refresh from sheet)
 */
function clearConfigCache() {
  const props = PropertiesService.getScriptProperties();
  props.deleteProperty(CONFIG_CACHE_KEY);
  console.log('Configuration cache cleared');
}

/**
 * Validate configuration completeness
 * @returns {Object} Validation result
 */
function validateConfig() {
  try {
<<<<<<< HEAD
    const config = getRuntimeConfig();
=======
    const config = getDynamicConfig();
>>>>>>> f51a6392

    return {
      valid: true,
      config: config,
      message: 'Configuration is valid and complete'
    };

  } catch (error) {
    return {
      valid: false,
      error: error.toString(),
      message: 'Configuration validation failed'
    };
  }
}

/**
 * Test configuration system
 * @returns {Object} Test results
 */
function testConfigSystem() {
  console.log('🧪 Testing configuration system...');

  try {
    // Test 1: Load config
<<<<<<< HEAD
    const config = getRuntimeConfig();
=======
    const config = getDynamicConfig();
>>>>>>> f51a6392
    console.log('✅ Config loaded successfully');

    // Test 2: Validate required keys
    requireKeys_(config, REQUIRED_CONFIG_KEYS);
    console.log('✅ Required keys validation passed');

    // Test 2b: Ensure static config helper is still available
    const staticVersion = getConfigValue('SYSTEM.VERSION', 'unknown');
    if (!staticVersion) {
      throw new Error('Static config helper failed to resolve SYSTEM.VERSION');
    }
    console.log('✅ Static config helper resolved SYSTEM.VERSION');

    // Test 3: Cache functionality
<<<<<<< HEAD
    const config2 = getRuntimeConfig(); // Should use cache
    console.log('✅ Cache functionality working');

    // Test 4: Force refresh
    const config3 = getRuntimeConfig({forceRefresh: true});
=======
    const config2 = getDynamicConfig(); // Should use cache
    console.log('✅ Cache functionality working');

    // Test 4: Force refresh
    const config3 = getDynamicConfig({forceRefresh: true});
>>>>>>> f51a6392
    console.log('✅ Force refresh working');

    if (config3 && config3.TEAM_NAME && config3.TEAM_NAME !== config.TEAM_NAME) {
      console.log('ℹ️ Dynamic config refreshed with updated values');
    }

    return {
      success: true,
      message: 'All configuration tests passed',
      config: config,
      version: staticVersion
    };

  } catch (error) {
    console.error('❌ Configuration test failed:', error);
    return {
      success: false,
      error: error.toString()
    };
  }
}<|MERGE_RESOLUTION|>--- conflicted
+++ resolved
@@ -47,16 +47,12 @@
 // ==================== CORE CONFIG FUNCTIONS ====================
 
 /**
- * Get runtime configuration with caching
+ * Get configuration with caching
  * @param {Object} opts - Options
  * @param {boolean} opts.forceRefresh - Force refresh from sheet
  * @returns {Object} Configuration object
  */
-<<<<<<< HEAD
-function getRuntimeConfig(opts = {}) {
-=======
 function getDynamicConfig(opts = {}) {
->>>>>>> f51a6392
   const now = Date.now();
   const props = PropertiesService.getScriptProperties();
 
@@ -88,19 +84,11 @@
 }
 
 /**
-<<<<<<< HEAD
- * Shorthand for getRuntimeConfig()
- * @returns {Object} Configuration object
- */
-function cfg() {
-  return getRuntimeConfig();
-=======
  * Shorthand for getDynamicConfig()
  * @returns {Object} Configuration object
  */
 function cfg() {
   return getDynamicConfig();
->>>>>>> f51a6392
 }
 
 /**
@@ -109,11 +97,7 @@
  * @returns {Object} Configuration with overrides applied
  */
 function getConfigWithQuery_(e) {
-<<<<<<< HEAD
-  const base = getRuntimeConfig();
-=======
   const base = getDynamicConfig();
->>>>>>> f51a6392
 
   if (e && e.parameter) {
     // Allow preview overrides
@@ -315,11 +299,7 @@
     } = opts;
 
     // Get configuration
-<<<<<<< HEAD
-    const cfg = config || getRuntimeConfig();
-=======
     const cfg = config || getDynamicConfig();
->>>>>>> f51a6392
 
     // Create template
     const template = HtmlService.createTemplateFromFile(fileName);
@@ -378,11 +358,7 @@
  * @returns {Object} Complete payload with config
  */
 function buildConfiguredPayload(eventData) {
-<<<<<<< HEAD
-  const config = getRuntimeConfig();
-=======
   const config = getDynamicConfig();
->>>>>>> f51a6392
 
   return {
     // Event data
@@ -421,11 +397,7 @@
  * @returns {Object} Complete configuration
  */
 function getAllConfig() {
-<<<<<<< HEAD
-  return getRuntimeConfig();
-=======
   return getDynamicConfig();
->>>>>>> f51a6392
 }
 
 /**
@@ -443,11 +415,7 @@
  */
 function validateConfig() {
   try {
-<<<<<<< HEAD
-    const config = getRuntimeConfig();
-=======
     const config = getDynamicConfig();
->>>>>>> f51a6392
 
     return {
       valid: true,
@@ -473,11 +441,7 @@
 
   try {
     // Test 1: Load config
-<<<<<<< HEAD
-    const config = getRuntimeConfig();
-=======
     const config = getDynamicConfig();
->>>>>>> f51a6392
     console.log('✅ Config loaded successfully');
 
     // Test 2: Validate required keys
@@ -492,19 +456,11 @@
     console.log('✅ Static config helper resolved SYSTEM.VERSION');
 
     // Test 3: Cache functionality
-<<<<<<< HEAD
-    const config2 = getRuntimeConfig(); // Should use cache
-    console.log('✅ Cache functionality working');
-
-    // Test 4: Force refresh
-    const config3 = getRuntimeConfig({forceRefresh: true});
-=======
     const config2 = getDynamicConfig(); // Should use cache
     console.log('✅ Cache functionality working');
 
     // Test 4: Force refresh
     const config3 = getDynamicConfig({forceRefresh: true});
->>>>>>> f51a6392
     console.log('✅ Force refresh working');
 
     if (config3 && config3.TEAM_NAME && config3.TEAM_NAME !== config.TEAM_NAME) {
