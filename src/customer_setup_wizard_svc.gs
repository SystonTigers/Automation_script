--- conflicted
+++ resolved
@@ -483,11 +483,7 @@
  */
 function validateSystemConfiguration() {
   try {
-<<<<<<< HEAD
-    const config = getRuntimeConfig();
-=======
     const config = getDynamicConfig();
->>>>>>> f51a6392
 
     // Check required configuration
     const requiredKeys = ['TEAM_NAME', 'TEAM_SHORT', 'LEAGUE_NAME', 'PRIMARY_COLOR'];
@@ -704,11 +700,7 @@
  */
 function generateCustomerDashboard() {
   try {
-<<<<<<< HEAD
-    const config = getRuntimeConfig();
-=======
     const config = getDynamicConfig();
->>>>>>> f51a6392
 
     // Create dashboard URL
     const dashboardUrl = getWebAppUrl() + '?dashboard=true';
