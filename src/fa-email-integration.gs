/**
 * @fileoverview FA Email Integration for Fixture Parsing
 * @version 6.2.0
 * @author Senior Software Architect
 * @description Automatic parsing of FA fixture emails and calendar integration
 *
 * FEATURES:
 * - Gmail API integration for FA emails
 * - Intelligent fixture data extraction
 * - Automatic calendar event creation
 * - Duplicate fixture prevention
 * - Multi-league support
 * - UK date format compliance
 */

// ==================== FA EMAIL CONSTANTS ====================

const FA_EMAIL_CONFIG = {
  // FA email addresses to monitor
  FA_SENDERS: [
    'fa-fixtures@thefa.com',
    'fixtures@thefa.com',
    'noreply@thefa.com',
    'fulltime@thefa.com'
  ],

  // Search terms for fixture emails
  SEARCH_TERMS: [
    'fixture',
    'match',
    'kick off',
    'postponed',
    'rearranged',
    'cancelled'
  ],

  // Fixture status keywords
  STATUS_KEYWORDS: {
    confirmed: ['confirmed', 'scheduled', 'arranged'],
    postponed: ['postponed', 'delayed', 'rearranged'],
    cancelled: ['cancelled', 'called off', 'abandoned']
  }
};

// ==================== EMAIL PARSING FUNCTIONS ====================

/**
 * Main function to check for new FA fixture emails
 * @returns {Object} Processing results
 */
function checkForNewFAEmails() {
  console.log('📧 Checking for new FA fixture emails...');

  try {
<<<<<<< HEAD
    const config = getRuntimeConfig();
=======
    const config = getDynamicConfig();
>>>>>>> f51a6392
    const results = {
      emailsChecked: 0,
      fixturesFound: 0,
      fixturesAdded: 0,
      errors: []
    };

    // Build search query for FA emails
    const searchQuery = buildFAEmailSearchQuery();
    console.log('Search query:', searchQuery);

    // Search for FA emails
    const threads = GmailApp.search(searchQuery, 0, 50); // Check last 50 emails
    results.emailsChecked = threads.length;

    console.log(`Found ${threads.length} FA email threads to check`);

    // Process each thread
    for (const thread of threads) {
      const messages = thread.getMessages();

      for (const message of messages) {
        const fixtureData = parseFixtureFromEmail(message);

        if (fixtureData) {
          results.fixturesFound++;

          // Check if fixture already exists
          if (!isFixtureAlreadyAdded(fixtureData)) {
            // Add to fixtures sheet
            const addResult = addFixtureToSheet(fixtureData);

            if (addResult.success) {
              results.fixturesAdded++;

              // Add to calendar
              addFixtureToCalendar(fixtureData);

              console.log(`✅ Added fixture: ${fixtureData.opposition} on ${fixtureData.date}`);
            } else {
              results.errors.push(`Failed to add fixture: ${addResult.error}`);
            }
          } else {
            console.log(`⚠️ Fixture already exists: ${fixtureData.opposition} on ${fixtureData.date}`);
          }
        }
      }
    }

    console.log(`📊 FA Email Check Complete: ${results.fixturesAdded} fixtures added`);
    return results;

  } catch (error) {
    console.error('❌ FA email check failed:', error);
    return {
      success: false,
      error: error.toString()
    };
  }
}

/**
 * Build Gmail search query for FA emails
 * @returns {string} Gmail search query
 */
function buildFAEmailSearchQuery() {
<<<<<<< HEAD
  const config = getRuntimeConfig();
=======
  const config = getDynamicConfig();
>>>>>>> f51a6392

  // Get date range (last 30 days)
  const thirtyDaysAgo = new Date();
  thirtyDaysAgo.setDate(thirtyDaysAgo.getDate() - 30);
  const dateString = formatUKDate(thirtyDaysAgo, 'YYYY/MM/DD');

  // Build sender query
  const senderQuery = FA_EMAIL_CONFIG.FA_SENDERS
    .map(sender => `from:${sender}`)
    .join(' OR ');

  // Build subject query
  const subjectQuery = FA_EMAIL_CONFIG.SEARCH_TERMS
    .map(term => `subject:${term}`)
    .join(' OR ');

  // Combine queries
  return `(${senderQuery}) AND (${subjectQuery}) AND after:${dateString} AND is:unread`;
}

/**
 * Parse fixture data from FA email
 * @param {GmailMessage} message - Gmail message object
 * @returns {Object|null} Parsed fixture data or null
 */
function parseFixtureFromEmail(message) {
  try {
    const subject = message.getSubject();
    const body = message.getPlainBody();
    const htmlBody = message.getBody();

    console.log(`📧 Parsing email: ${subject}`);

    // Extract fixture information
    const fixtureData = {
      source: 'FA Email',
      emailSubject: subject,
      emailDate: message.getDate(),
      opposition: extractOpposition(subject, body),
      date: extractMatchDate(subject, body),
      time: extractKickOffTime(subject, body),
      venue: extractVenue(subject, body),
      competition: extractCompetition(subject, body),
      status: extractStatus(subject, body),
      referee: extractReferee(body),
      notes: extractNotes(body)
    };

    // Validate required fields
    if (fixtureData.opposition && fixtureData.date) {
      console.log(`✅ Valid fixture found: ${fixtureData.opposition}`);
      return fixtureData;
    } else {
      console.log(`⚠️ Incomplete fixture data in email: ${subject}`);
      return null;
    }

  } catch (error) {
    console.error('Error parsing fixture email:', error);
    return null;
  }
}

/**
 * Extract opposition team name from email
 * @param {string} subject - Email subject
 * @param {string} body - Email body
 * @returns {string} Opposition team name
 */
function extractOpposition(subject, body) {
<<<<<<< HEAD
  const config = getRuntimeConfig();
=======
  const config = getDynamicConfig();
>>>>>>> f51a6392
  const ourTeam = config.TEAM_NAME;
  const ourShortName = config.TEAM_SHORT;

  // Common patterns for opposition extraction
  const patterns = [
    // "TeamA vs TeamB" format
    new RegExp(`${ourShortName}\\s+(?:vs?\\.?|v\\.?)\\s+([^\\n,]+)`, 'i'),
    new RegExp(`([^\\n,]+)\\s+(?:vs?\\.?|v\\.?)\\s+${ourShortName}`, 'i'),

    // "TeamA v TeamB" format
    new RegExp(`${ourTeam}\\s+v\\s+([^\\n,]+)`, 'i'),
    new RegExp(`([^\\n,]+)\\s+v\\s+${ourTeam}`, 'i'),

    // "Home: TeamA Away: TeamB" format
    /Home:\s*([^,\n]+).*Away:\s*([^,\n]+)/i,
    /Away:\s*([^,\n]+).*Home:\s*([^,\n]+)/i
  ];

  // Try each pattern
  for (const pattern of patterns) {
    const match = subject.match(pattern) || body.match(pattern);
    if (match) {
      // Determine which capture group is the opposition
      for (let i = 1; i < match.length; i++) {
        const team = match[i].trim();
        if (team && !team.toLowerCase().includes(ourTeam.toLowerCase()) &&
            !team.toLowerCase().includes(ourShortName.toLowerCase())) {
          return cleanTeamName(team);
        }
      }
    }
  }

  return null;
}

/**
 * Extract match date from email
 * @param {string} subject - Email subject
 * @param {string} body - Email body
 * @returns {string} Match date in UK format
 */
function extractMatchDate(subject, body) {
  const text = `${subject} ${body}`;

  // Date patterns to match
  const patterns = [
    // DD/MM/YYYY format
    /\b(\d{1,2}\/\d{1,2}\/\d{4})\b/g,
    // DD-MM-YYYY format
    /\b(\d{1,2}-\d{1,2}-\d{4})\b/g,
    // DD Month YYYY format
    /\b(\d{1,2})\s+(January|February|March|April|May|June|July|August|September|October|November|December)\s+(\d{4})\b/gi,
    // Month DD, YYYY format
    /\b(January|February|March|April|May|June|July|August|September|October|November|December)\s+(\d{1,2}),?\s+(\d{4})\b/gi
  ];

  for (const pattern of patterns) {
    const matches = text.match(pattern);
    if (matches) {
      for (const match of matches) {
        const date = parseUKDate(match) || new Date(match);
        if (date && !isNaN(date.getTime())) {
          // Check if date is in the future or recent past (within 7 days)
          const today = getCurrentUKDate();
          const daysDiff = Math.ceil((date - today) / (1000 * 60 * 60 * 24));

          if (daysDiff >= -7 && daysDiff <= 365) { // Within last week to next year
            return formatUKDate(date);
          }
        }
      }
    }
  }

  return null;
}

/**
 * Extract kick-off time from email
 * @param {string} subject - Email subject
 * @param {string} body - Email body
 * @returns {string} Kick-off time (HH:mm format)
 */
function extractKickOffTime(subject, body) {
  const text = `${subject} ${body}`;

  // Time patterns
  const patterns = [
    /\b(\d{1,2}):(\d{2})\s*(am|pm)?\b/gi,
    /\b(\d{1,2})\.(\d{2})\s*(am|pm)?\b/gi,
    /kick\s*off[:\s]*(\d{1,2}):(\d{2})/gi,
    /start[:\s]*(\d{1,2}):(\d{2})/gi
  ];

  for (const pattern of patterns) {
    const match = text.match(pattern);
    if (match) {
      const timeStr = match[0];
      // Convert to 24-hour format
      let [_, hours, minutes, period] = timeStr.match(/(\d{1,2})[:.](\d{2})\s*(am|pm)?/i) || [];

      if (hours && minutes) {
        hours = parseInt(hours);
        minutes = parseInt(minutes);

        if (period && period.toLowerCase() === 'pm' && hours < 12) {
          hours += 12;
        } else if (period && period.toLowerCase() === 'am' && hours === 12) {
          hours = 0;
        }

        return `${String(hours).padStart(2, '0')}:${String(minutes).padStart(2, '0')}`;
      }
    }
  }

  return null;
}

/**
 * Extract venue information from email
 * @param {string} subject - Email subject
 * @param {string} body - Email body
 * @returns {string} Venue information
 */
function extractVenue(subject, body) {
<<<<<<< HEAD
  const config = getRuntimeConfig();
=======
  const config = getDynamicConfig();
>>>>>>> f51a6392
  const text = `${subject} ${body}`;

  // Venue patterns
  const patterns = [
    /venue[:\s]*([^\n,]+)/gi,
    /ground[:\s]*([^\n,]+)/gi,
    /at[:\s]*([^\n,]+ground[^\n,]*)/gi,
    /home[:\s]*team[:\s]*([^\n,]+)/gi,
    /away[:\s]*team[:\s]*([^\n,]+)/gi
  ];

  for (const pattern of patterns) {
    const match = text.match(pattern);
    if (match && match[1]) {
      const venue = match[1].trim();

      // Determine if home or away
      if (venue.toLowerCase().includes(config.TEAM_NAME.toLowerCase()) ||
          venue.toLowerCase().includes(config.STADIUM_NAME.toLowerCase())) {
        return 'Home';
      } else {
        return `Away - ${venue}`;
      }
    }
  }

  return 'TBC';
}

/**
 * Extract competition information from email
 * @param {string} subject - Email subject
 * @param {string} body - Email body
 * @returns {string} Competition name
 */
function extractCompetition(subject, body) {
  const text = `${subject} ${body}`.toLowerCase();

  // Competition keywords
  const competitions = {
    'League': ['league', 'division'],
    'Cup': ['cup', 'trophy'],
    'Friendly': ['friendly', 'testimonial'],
    'Playoff': ['playoff', 'play-off', 'promotion']
  };

  for (const [comp, keywords] of Object.entries(competitions)) {
    if (keywords.some(keyword => text.includes(keyword))) {
      return comp;
    }
  }

  return 'League'; // Default
}

/**
 * Extract fixture status from email
 * @param {string} subject - Email subject
 * @param {string} body - Email body
 * @returns {string} Fixture status
 */
function extractStatus(subject, body) {
  const text = `${subject} ${body}`.toLowerCase();

  for (const [status, keywords] of Object.entries(FA_EMAIL_CONFIG.STATUS_KEYWORDS)) {
    if (keywords.some(keyword => text.includes(keyword))) {
      return status.charAt(0).toUpperCase() + status.slice(1);
    }
  }

  return 'Scheduled';
}

/**
 * Extract referee information from email
 * @param {string} body - Email body
 * @returns {string} Referee name
 */
function extractReferee(body) {
  const patterns = [
    /referee[:\s]*([^\n,]+)/gi,
    /ref[:\s]*([^\n,]+)/gi,
    /official[:\s]*([^\n,]+)/gi
  ];

  for (const pattern of patterns) {
    const match = body.match(pattern);
    if (match && match[1]) {
      return match[1].trim();
    }
  }

  return '';
}

/**
 * Extract additional notes from email
 * @param {string} body - Email body
 * @returns {string} Additional notes
 */
function extractNotes(body) {
  const notePatterns = [
    /notes?[:\s]*([^\n]+)/gi,
    /additional[:\s]*([^\n]+)/gi,
    /please note[:\s]*([^\n]+)/gi
  ];

  const notes = [];
  for (const pattern of notePatterns) {
    const match = body.match(pattern);
    if (match && match[1]) {
      notes.push(match[1].trim());
    }
  }

  return notes.join('; ');
}

// ==================== HELPER FUNCTIONS ====================

/**
 * Clean team name (remove common prefixes/suffixes)
 * @param {string} teamName - Raw team name
 * @returns {string} Cleaned team name
 */
function cleanTeamName(teamName) {
  return teamName
    .replace(/\b(FC|F\.C\.|Football Club|AFC)\b/gi, '')
    .replace(/[()]/g, '')
    .trim();
}

/**
 * Check if fixture already exists in sheets
 * @param {Object} fixtureData - Fixture data to check
 * @returns {boolean} True if fixture already exists
 */
function isFixtureAlreadyAdded(fixtureData) {
  try {
    const fixturesSheet = SheetUtils.getSheet('Fixtures');
    if (!fixturesSheet) return false;

    const data = fixturesSheet.getDataRange().getValues();

    for (let i = 1; i < data.length; i++) {
      const row = data[i];
      const existingDate = formatUKDate(row[0]);
      const existingOpposition = row[1];

      if (existingDate === fixtureData.date &&
          existingOpposition.toLowerCase().includes(fixtureData.opposition.toLowerCase())) {
        return true;
      }
    }

    return false;

  } catch (error) {
    console.error('Error checking existing fixtures:', error);
    return false;
  }
}

/**
 * Add fixture to Google Sheets
 * @param {Object} fixtureData - Fixture data to add
 * @returns {Object} Add result
 */
function addFixtureToSheet(fixtureData) {
  try {
    const spreadsheetId = PropertiesService.getScriptProperties().getProperty('SPREADSHEET_ID');
    const spreadsheet = SpreadsheetApp.openById(spreadsheetId);

    // Get or create Fixtures sheet
    let fixturesSheet = spreadsheet.getSheetByName('Fixtures');
    if (!fixturesSheet) {
      fixturesSheet = spreadsheet.insertSheet('Fixtures');

      // Add headers
      fixturesSheet.getRange(1, 1, 1, 10).setValues([[
        'Date', 'Opposition', 'Kick Off', 'Venue', 'Venue Details', 'Competition', 'Importance', 'Notes', 'Status', 'Source'
      ]]);

      // Format headers
      const headerRange = fixturesSheet.getRange(1, 1, 1, 10);
      headerRange.setBackground('#007bff');
      headerRange.setFontColor('white');
      headerRange.setFontWeight('bold');
    }

    // Add new fixture
    const newRow = fixturesSheet.getLastRow() + 1;
    fixturesSheet.getRange(newRow, 1, 1, 10).setValues([[
      fixtureData.date,
      fixtureData.opposition,
      fixtureData.time || '',
      fixtureData.venue || 'TBC',
      '',
      fixtureData.competition || 'League',
      'Normal',
      fixtureData.notes || '',
      fixtureData.status || 'Scheduled',
      'FA Email'
    ]]);

    console.log(`✅ Fixture added to sheet: ${fixtureData.opposition}`);
    return { success: true };

  } catch (error) {
    console.error('Error adding fixture to sheet:', error);
    return { success: false, error: error.toString() };
  }
}

// ==================== CALENDAR INTEGRATION ====================

/**
 * Add fixture to Google Calendar
 * @param {Object} fixtureData - Fixture data
 * @returns {Object} Calendar add result
 */
function addFixtureToCalendar(fixtureData) {
  try {
<<<<<<< HEAD
    const config = getRuntimeConfig();
=======
    const config = getDynamicConfig();
>>>>>>> f51a6392

    // Parse date and time
    const matchDate = parseUKDate(fixtureData.date);
    if (!matchDate) {
      console.warn('Invalid match date for calendar:', fixtureData.date);
      return { success: false, error: 'Invalid date' };
    }

    // Set kick-off time
    if (fixtureData.time) {
      const [hours, minutes] = fixtureData.time.split(':');
      matchDate.setHours(parseInt(hours), parseInt(minutes), 0, 0);
    } else {
      matchDate.setHours(15, 0, 0, 0); // Default 3pm kick-off
    }

    // Calculate end time (2 hours later)
    const endTime = new Date(matchDate.getTime() + (2 * 60 * 60 * 1000));

    // Create event
    const eventTitle = `${config.TEAM_SHORT} vs ${fixtureData.opposition}`;
    const eventDescription = `
${config.TEAM_NAME} vs ${fixtureData.opposition}
Competition: ${fixtureData.competition}
Venue: ${fixtureData.venue}
${fixtureData.notes ? 'Notes: ' + fixtureData.notes : ''}

Added automatically from FA email
    `.trim();

    CalendarApp.getDefaultCalendar().createEvent(
      eventTitle,
      matchDate,
      endTime,
      {
        description: eventDescription,
        location: fixtureData.venue
      }
    );

    console.log(`📅 Calendar event created: ${eventTitle}`);
    return { success: true };

  } catch (error) {
    console.error('Error adding to calendar:', error);
    return { success: false, error: error.toString() };
  }
}

// ==================== AUTOMATION FUNCTIONS ====================

/**
 * Set up automatic FA email checking (daily trigger)
 */
function setupFAEmailAutomation() {
  try {
    // Delete existing triggers
    const triggers = ScriptApp.getProjectTriggers();
    triggers.forEach(trigger => {
      if (trigger.getHandlerFunction() === 'checkForNewFAEmails') {
        ScriptApp.deleteTrigger(trigger);
      }
    });

    // Create daily trigger at 9 AM
    ScriptApp.newTrigger('checkForNewFAEmails')
      .timeBased()
      .everyDays(1)
      .atHour(9)
      .create();

    console.log('✅ FA email automation trigger created');
    return { success: true };

  } catch (error) {
    console.error('Error setting up FA email automation:', error);
    return { success: false, error: error.toString() };
  }
}

/**
 * Test FA email parsing functionality
 * @returns {Object} Test results
 */
function testFAEmailParsing() {
  console.log('🧪 Testing FA Email Parsing...');

  try {
    // Test data
    const testEmail = {
      subject: 'Fixture Confirmation: Syston Tigers vs Local Rivals FC',
      body: `
        Fixture Details:
        Date: 25/12/2024
        Kick Off: 15:00
        Venue: Home Ground
        Competition: League
        Referee: John Smith

        Please note: This fixture is confirmed.
      `
    };

    // Mock message object
    const mockMessage = {
      getSubject: () => testEmail.subject,
      getPlainBody: () => testEmail.body,
      getBody: () => testEmail.body,
      getDate: () => new Date()
    };

    // Test parsing
    const parsed = parseFixtureFromEmail(mockMessage);

    const tests = [
      { name: 'Opposition extracted', passed: parsed && parsed.opposition === 'Local Rivals FC' },
      { name: 'Date extracted', passed: parsed && parsed.date === '25/12/2024' },
      { name: 'Time extracted', passed: parsed && parsed.time === '15:00' },
      { name: 'Status extracted', passed: parsed && parsed.status === 'Confirmed' }
    ];

    const passed = tests.filter(t => t.passed).length;
    const total = tests.length;

    console.log(`✅ FA Email Tests: ${passed}/${total} passed`);

    return {
      success: passed === total,
      passed: passed,
      total: total,
      tests: tests,
      parsed: parsed
    };

  } catch (error) {
    console.error('❌ FA Email test failed:', error);
    return {
      success: false,
      error: error.toString()
    };
  }
}<|MERGE_RESOLUTION|>--- conflicted
+++ resolved
@@ -52,11 +52,7 @@
   console.log('📧 Checking for new FA fixture emails...');
 
   try {
-<<<<<<< HEAD
-    const config = getRuntimeConfig();
-=======
     const config = getDynamicConfig();
->>>>>>> f51a6392
     const results = {
       emailsChecked: 0,
       fixturesFound: 0,
@@ -123,11 +119,7 @@
  * @returns {string} Gmail search query
  */
 function buildFAEmailSearchQuery() {
-<<<<<<< HEAD
-  const config = getRuntimeConfig();
-=======
   const config = getDynamicConfig();
->>>>>>> f51a6392
 
   // Get date range (last 30 days)
   const thirtyDaysAgo = new Date();
@@ -198,11 +190,7 @@
  * @returns {string} Opposition team name
  */
 function extractOpposition(subject, body) {
-<<<<<<< HEAD
-  const config = getRuntimeConfig();
-=======
   const config = getDynamicConfig();
->>>>>>> f51a6392
   const ourTeam = config.TEAM_NAME;
   const ourShortName = config.TEAM_SHORT;
 
@@ -330,11 +318,7 @@
  * @returns {string} Venue information
  */
 function extractVenue(subject, body) {
-<<<<<<< HEAD
-  const config = getRuntimeConfig();
-=======
   const config = getDynamicConfig();
->>>>>>> f51a6392
   const text = `${subject} ${body}`;
 
   // Venue patterns
@@ -558,11 +542,7 @@
  */
 function addFixtureToCalendar(fixtureData) {
   try {
-<<<<<<< HEAD
-    const config = getRuntimeConfig();
-=======
     const config = getDynamicConfig();
->>>>>>> f51a6392
 
     // Parse date and time
     const matchDate = parseUKDate(fixtureData.date);
