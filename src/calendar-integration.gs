/**
 * @fileoverview Google Calendar Integration for Football Fixtures
 * @version 6.2.0
 * @author Senior Software Architect
 * @description Comprehensive calendar integration for fixture management
 *
 * FEATURES:
 * - Automatic calendar event creation for fixtures
 * - Match reminders and notifications
 * - Team calendar sharing
 * - Event updates and cancellations
 * - Calendar export functionality
 */

// ==================== CALENDAR CONSTANTS ====================

const CALENDAR_CONFIG = {
  // Event colors (Google Calendar color IDs)
  COLORS: {
    LEAGUE: '9', // Blue
    CUP: '11',   // Red
    FRIENDLY: '2', // Green
    POSTPONED: '8', // Gray
    CANCELLED: '8'  // Gray
  },

  // Reminder settings (minutes before event)
  REMINDERS: {
    MATCH_DAY: [60, 30], // 1 hour and 30 minutes before
    TRAINING: [30],      // 30 minutes before
    DEADLINE: [1440, 60] // 24 hours and 1 hour before
  },

  // Event duration defaults (minutes)
  DURATIONS: {
    MATCH: 120,        // 2 hours
    TRAINING: 90,      // 1.5 hours
    MEETING: 60        // 1 hour
  }
};

// ==================== CALENDAR MANAGEMENT ====================

/**
 * Get or create football club calendar
 * @returns {GoogleAppsScript.Calendar.Calendar} Club calendar
 */
function getClubCalendar() {
  try {
<<<<<<< HEAD
    const config = getRuntimeConfig();
=======
    const config = getDynamicConfig();
>>>>>>> f51a6392
    const calendarName = `${config.TEAM_NAME} - Fixtures & Events`;

    // Try to find existing calendar
    const calendars = CalendarApp.getAllCalendars();
    for (const calendar of calendars) {
      if (calendar.getName() === calendarName) {
        console.log(`📅 Found existing calendar: ${calendarName}`);
        return calendar;
      }
    }

    // Create new calendar if not found
    const newCalendar = CalendarApp.createCalendar(calendarName, {
      summary: `Official fixtures and events for ${config.TEAM_NAME}`,
      description: `Automatically managed calendar for ${config.TEAM_NAME} football club`,
      location: config.STADIUM_NAME || '',
      timeZone: UK_TIMEZONE
    });

    console.log(`📅 Created new calendar: ${calendarName}`);
    return newCalendar;

  } catch (error) {
    console.error('Error getting club calendar:', error);
    // Fallback to default calendar
    return CalendarApp.getDefaultCalendar();
  }
}

/**
 * Add fixture to calendar
 * @param {Object} fixtureData - Fixture information
 * @returns {Object} Calendar event creation result
 */
function addFixtureToCalendar(fixtureData) {
  try {
<<<<<<< HEAD
    const config = getRuntimeConfig();
=======
    const config = getDynamicConfig();
>>>>>>> f51a6392
    const calendar = getClubCalendar();

    // Parse fixture date and time
    const matchDate = parseUKDate(fixtureData.date);
    if (!matchDate) {
      throw new Error(`Invalid fixture date: ${fixtureData.date}`);
    }

    // Set kick-off time
    const kickOffTime = fixtureData.time || fixtureData.kickoff || '15:00';
    const [hours, minutes] = kickOffTime.split(':');
    matchDate.setHours(parseInt(hours) || 15, parseInt(minutes) || 0, 0, 0);

    // Calculate end time
    const endTime = new Date(matchDate.getTime() + (CALENDAR_CONFIG.DURATIONS.MATCH * 60 * 1000));

    // Create event title
    const isHome = fixtureData.venue === 'Home' || fixtureData.venue?.toLowerCase().includes('home');
    const eventTitle = isHome
      ? `${config.TEAM_SHORT} vs ${fixtureData.opposition}`
      : `${fixtureData.opposition} vs ${config.TEAM_SHORT}`;

    // Create event description
    const eventDescription = buildEventDescription(fixtureData, config);

    // Determine event location
    const eventLocation = determineEventLocation(fixtureData, config);

    // Create calendar event
    const event = calendar.createEvent(
      eventTitle,
      matchDate,
      endTime,
      {
        description: eventDescription,
        location: eventLocation
      }
    );

    // Set event color based on competition
    const colorId = CALENDAR_CONFIG.COLORS[fixtureData.competition?.toUpperCase()] || CALENDAR_CONFIG.COLORS.LEAGUE;
    event.setColor(colorId);

    // Add reminders
    event.removeAllReminders();
    CALENDAR_CONFIG.REMINDERS.MATCH_DAY.forEach(minutes => {
      event.addEmailReminder(minutes);
      event.addPopupReminder(minutes);
    });

    // Add custom properties for identification
    event.setTag('club_fixture', 'true');
    event.setTag('opposition', fixtureData.opposition);
    event.setTag('season', config.SEASON);

    console.log(`📅 Calendar event created: ${eventTitle} on ${formatUKDate(matchDate)}`);

    return {
      success: true,
      eventId: event.getId(),
      eventTitle: eventTitle,
      eventDate: formatUKDate(matchDate),
      eventTime: kickOffTime
    };

  } catch (error) {
    console.error('Error adding fixture to calendar:', error);
    return {
      success: false,
      error: error.toString()
    };
  }
}

/**
 * Build comprehensive event description
 * @param {Object} fixtureData - Fixture data
 * @param {Object} config - Club configuration
 * @returns {string} Event description
 */
function buildEventDescription(fixtureData, config) {
  const description = [];

  // Basic match info
  description.push(`🏈 ${config.TEAM_NAME} Football Match`);
  description.push('');

  // Opposition and competition
  description.push(`⚽ Opposition: ${fixtureData.opposition}`);
  description.push(`🏆 Competition: ${fixtureData.competition || 'League'}`);
  description.push(`📅 Season: ${config.SEASON}`);

  if (fixtureData.venue) {
    description.push(`🏟️ Venue: ${fixtureData.venue}`);
  }

  if (fixtureData.venueDetails) {
    description.push(`📍 Ground: ${fixtureData.venueDetails}`);
  }

  if (fixtureData.referee) {
    description.push(`👨‍⚖️ Referee: ${fixtureData.referee}`);
  }

  // Match importance
  if (fixtureData.importance && fixtureData.importance !== 'Normal') {
    description.push(`⭐ Importance: ${fixtureData.importance}`);
  }

  // Additional notes
  if (fixtureData.notes) {
    description.push('');
    description.push('📝 Notes:');
    description.push(fixtureData.notes);
  }

  // Add website and contact info
  if (config.WEBSITE_URL) {
    description.push('');
    description.push(`🌐 Club Website: ${config.WEBSITE_URL}`);
  }

  // Auto-generation note
  description.push('');
  description.push('🤖 Automatically added by Football Club Automation System');

  return description.join('\n');
}

/**
 * Determine event location
 * @param {Object} fixtureData - Fixture data
 * @param {Object} config - Club configuration
 * @returns {string} Event location
 */
function determineEventLocation(fixtureData, config) {
  if (fixtureData.venueDetails) {
    return fixtureData.venueDetails;
  }

  if (fixtureData.venue === 'Home' && config.STADIUM_NAME) {
    return config.STADIUM_NAME;
  }

  if (fixtureData.venue && fixtureData.venue !== 'Home' && fixtureData.venue !== 'Away') {
    return fixtureData.venue;
  }

  return 'Venue TBC';
}

// ==================== CALENDAR UPDATES ====================

/**
 * Update existing calendar event
 * @param {Object} fixtureData - Updated fixture data
 * @param {string} opposition - Opposition team name (for finding event)
 * @returns {Object} Update result
 */
function updateCalendarEvent(fixtureData, opposition) {
  try {
    const calendar = getClubCalendar();
<<<<<<< HEAD
    const config = getRuntimeConfig();
=======
    const config = getDynamicConfig();
>>>>>>> f51a6392

    // Find existing event
    const startDate = parseUKDate(fixtureData.date);
    const endDate = new Date(startDate.getTime() + (24 * 60 * 60 * 1000)); // Next day

    const events = calendar.getEvents(startDate, endDate);
    const matchEvent = events.find(event =>
      event.getTitle().includes(opposition) &&
      event.getTag('club_fixture') === 'true'
    );

    if (!matchEvent) {
      console.log(`⚠️ Calendar event not found for ${opposition}`);
      return { success: false, error: 'Event not found' };
    }

    // Update event details
    const kickOffTime = fixtureData.time || '15:00';
    const [hours, minutes] = kickOffTime.split(':');
    const newStartTime = new Date(startDate);
    newStartTime.setHours(parseInt(hours), parseInt(minutes), 0, 0);

    const newEndTime = new Date(newStartTime.getTime() + (CALENDAR_CONFIG.DURATIONS.MATCH * 60 * 1000));

    // Update event
    matchEvent.setTime(newStartTime, newEndTime);
    matchEvent.setDescription(buildEventDescription(fixtureData, config));
    matchEvent.setLocation(determineEventLocation(fixtureData, config));

    // Update color if competition changed
    if (fixtureData.competition) {
      const colorId = CALENDAR_CONFIG.COLORS[fixtureData.competition.toUpperCase()] || CALENDAR_CONFIG.COLORS.LEAGUE;
      matchEvent.setColor(colorId);
    }

    console.log(`📅 Calendar event updated: ${matchEvent.getTitle()}`);

    return {
      success: true,
      eventTitle: matchEvent.getTitle(),
      eventDate: formatUKDate(newStartTime)
    };

  } catch (error) {
    console.error('Error updating calendar event:', error);
    return {
      success: false,
      error: error.toString()
    };
  }
}

/**
 * Cancel calendar event (mark as cancelled, don't delete)
 * @param {string} opposition - Opposition team name
 * @param {string} originalDate - Original fixture date
 * @returns {Object} Cancellation result
 */
function cancelCalendarEvent(opposition, originalDate) {
  try {
    const calendar = getClubCalendar();
<<<<<<< HEAD
    const config = getRuntimeConfig();
=======
    const config = getDynamicConfig();
>>>>>>> f51a6392

    // Find event to cancel
    const startDate = parseUKDate(originalDate);
    const endDate = new Date(startDate.getTime() + (24 * 60 * 60 * 1000));

    const events = calendar.getEvents(startDate, endDate);
    const matchEvent = events.find(event =>
      event.getTitle().includes(opposition) &&
      event.getTag('club_fixture') === 'true'
    );

    if (!matchEvent) {
      return { success: false, error: 'Event not found' };
    }

    // Update title to show cancellation
    const cancelledTitle = `[CANCELLED] ${matchEvent.getTitle()}`;
    matchEvent.setTitle(cancelledTitle);

    // Update description
    const description = matchEvent.getDescription() + '\n\n🚫 MATCH CANCELLED';
    matchEvent.setDescription(description);

    // Set to cancelled color
    matchEvent.setColor(CALENDAR_CONFIG.COLORS.CANCELLED);

    // Add cancellation tag
    matchEvent.setTag('status', 'cancelled');

    console.log(`📅 Calendar event cancelled: ${cancelledTitle}`);

    return {
      success: true,
      eventTitle: cancelledTitle
    };

  } catch (error) {
    console.error('Error cancelling calendar event:', error);
    return {
      success: false,
      error: error.toString()
    };
  }
}

// ==================== CALENDAR SHARING ====================

/**
 * Share club calendar with team members
 * @param {Array} emailAddresses - Array of email addresses to share with
 * @param {string} role - Calendar role ('reader', 'writer', 'owner')
 * @returns {Object} Sharing result
 */
function shareClubCalendar(emailAddresses, role = 'reader') {
  try {
    const calendar = getClubCalendar();
    const results = [];

    for (const email of emailAddresses) {
      try {
        calendar.addEditor(email);
        results.push({ email: email, success: true });
        console.log(`📅 Calendar shared with: ${email}`);
      } catch (error) {
        results.push({ email: email, success: false, error: error.toString() });
        console.error(`Error sharing calendar with ${email}:`, error);
      }
    }

    return {
      success: true,
      results: results,
      sharedWith: results.filter(r => r.success).length
    };

  } catch (error) {
    console.error('Error sharing club calendar:', error);
    return {
      success: false,
      error: error.toString()
    };
  }
}

/**
 * Get calendar sharing URL
 * @returns {string} Public calendar URL
 */
function getCalendarSharingURL() {
  try {
    const calendar = getClubCalendar();
    const calendarId = calendar.getId();

    // Make calendar public (readable)
    calendar.setSelected(true);

    // Return public URL
    const publicUrl = `https://calendar.google.com/calendar/embed?src=${encodeURIComponent(calendarId)}&ctz=${UK_TIMEZONE}`;

    console.log(`📅 Calendar sharing URL generated: ${publicUrl}`);
    return publicUrl;

  } catch (error) {
    console.error('Error getting calendar sharing URL:', error);
    return null;
  }
}

// ==================== FIXTURE SYNCHRONIZATION ====================

/**
 * Sync all fixtures from sheet to calendar
 * @returns {Object} Sync results
 */
function syncFixturesToCalendar() {
  try {
    console.log('📅 Syncing all fixtures to calendar...');

    const fixturesSheet = SheetUtils.getSheet('Fixtures');
    if (!fixturesSheet) {
      throw new Error('Fixtures sheet not found');
    }

    const data = fixturesSheet.getDataRange().getValues();
    const headers = data[0];
    const results = {
      processed: 0,
      added: 0,
      updated: 0,
      errors: []
    };

    // Process each fixture
    for (let i = 1; i < data.length; i++) {
      const row = data[i];
      if (!row[0] || !row[1]) continue; // Skip empty rows

      results.processed++;

      const fixtureData = {
        date: formatUKDate(row[0]),
        opposition: row[1],
        time: row[2] || '15:00',
        venue: row[3] || 'TBC',
        venueDetails: row[4] || '',
        competition: row[5] || 'League',
        importance: row[6] || 'Normal',
        notes: row[7] || '',
        status: row[8] || 'Scheduled'
      };

      // Skip cancelled fixtures
      if (fixtureData.status.toLowerCase() === 'cancelled') {
        continue;
      }

      try {
        // Check if event already exists
        const existingEvent = findCalendarEvent(fixtureData.opposition, fixtureData.date);

        if (existingEvent) {
          // Update existing event
          const updateResult = updateCalendarEvent(fixtureData, fixtureData.opposition);
          if (updateResult.success) {
            results.updated++;
          } else {
            results.errors.push(`Update failed: ${fixtureData.opposition} - ${updateResult.error}`);
          }
        } else {
          // Add new event
          const addResult = addFixtureToCalendar(fixtureData);
          if (addResult.success) {
            results.added++;
          } else {
            results.errors.push(`Add failed: ${fixtureData.opposition} - ${addResult.error}`);
          }
        }

      } catch (error) {
        results.errors.push(`Error processing ${fixtureData.opposition}: ${error.toString()}`);
      }
    }

    console.log(`📅 Calendar sync complete: ${results.added} added, ${results.updated} updated`);

    return results;

  } catch (error) {
    console.error('Error syncing fixtures to calendar:', error);
    return {
      success: false,
      error: error.toString()
    };
  }
}

/**
 * Find existing calendar event
 * @param {string} opposition - Opposition team name
 * @param {string} date - Match date (UK format)
 * @returns {GoogleAppsScript.Calendar.CalendarEvent|null} Calendar event or null
 */
function findCalendarEvent(opposition, date) {
  try {
    const calendar = getClubCalendar();
    const matchDate = parseUKDate(date);
    const nextDay = new Date(matchDate.getTime() + (24 * 60 * 60 * 1000));

    const events = calendar.getEvents(matchDate, nextDay);
    return events.find(event =>
      event.getTitle().includes(opposition) &&
      event.getTag('club_fixture') === 'true'
    ) || null;

  } catch (error) {
    console.error('Error finding calendar event:', error);
    return null;
  }
}

// ==================== CALENDAR EXPORT ====================

/**
 * Export calendar as ICS file
 * @returns {Object} Export result with download URL
 */
function exportCalendarAsICS() {
  try {
<<<<<<< HEAD
    const config = getRuntimeConfig();
=======
    const config = getDynamicConfig();
>>>>>>> f51a6392
    const calendar = getClubCalendar();

    // Get current season events
    const seasonStart = getCurrentSeasonStart();
    const seasonEnd = new Date(seasonStart.getFullYear() + 1, 6, 31); // July 31st next year

    const events = calendar.getEvents(seasonStart, seasonEnd);

    // Build ICS content
    const icsContent = buildICSContent(events, config);

    // Save to Drive
    const fileName = `${config.TEAM_SHORT}_fixtures_${getCurrentSeasonString()}.ics`;
    const blob = Utilities.newBlob(icsContent, 'text/calendar', fileName);
    const file = DriveApp.createFile(blob);

    // Make file public
    file.setSharing(DriveApp.Access.ANYONE_WITH_LINK, DriveApp.Permission.VIEW);

    console.log(`📅 Calendar exported: ${fileName}`);

    return {
      success: true,
      fileName: fileName,
      fileId: file.getId(),
      downloadUrl: file.getDownloadUrl()
    };

  } catch (error) {
    console.error('Error exporting calendar:', error);
    return {
      success: false,
      error: error.toString()
    };
  }
}

/**
 * Build ICS file content
 * @param {Array} events - Calendar events
 * @param {Object} config - Club configuration
 * @returns {string} ICS file content
 */
function buildICSContent(events, config) {
  const lines = [
    'BEGIN:VCALENDAR',
    'VERSION:2.0',
    'PRODID:-//Football Club Automation//EN',
    `X-WR-CALNAME:${config.TEAM_NAME} Fixtures`,
    `X-WR-CALDESC:Official fixtures for ${config.TEAM_NAME}`,
    'X-WR-TIMEZONE:Europe/London'
  ];

  for (const event of events) {
    if (event.getTag('club_fixture') === 'true') {
      lines.push('BEGIN:VEVENT');
      lines.push(`UID:${event.getId()}`);
      lines.push(`DTSTART:${formatDateForICS(event.getStartTime())}`);
      lines.push(`DTEND:${formatDateForICS(event.getEndTime())}`);
      lines.push(`SUMMARY:${event.getTitle()}`);
      lines.push(`DESCRIPTION:${event.getDescription().replace(/\n/g, '\\n')}`);
      lines.push(`LOCATION:${event.getLocation()}`);
      lines.push('END:VEVENT');
    }
  }

  lines.push('END:VCALENDAR');
  return lines.join('\n');
}

/**
 * Format date for ICS file
 * @param {Date} date - Date to format
 * @returns {string} ICS formatted date
 */
function formatDateForICS(date) {
  return date.toISOString().replace(/[-:]/g, '').split('.')[0] + 'Z';
}

// ==================== TESTING FUNCTIONS ====================

/**
 * Test calendar integration functionality
 * @returns {Object} Test results
 */
function testCalendarIntegration() {
  console.log('🧪 Testing Calendar Integration...');

  try {
    const testFixture = {
      date: formatUKDate(new Date(Date.now() + 7 * 24 * 60 * 60 * 1000)), // Next week
      opposition: 'Test FC',
      time: '15:00',
      venue: 'Home',
      competition: 'Friendly',
      notes: 'Test fixture for calendar integration'
    };

    // Test 1: Add fixture to calendar
    const addResult = addFixtureToCalendar(testFixture);
    const test1 = addResult.success;

    // Test 2: Find the created event
    const foundEvent = findCalendarEvent(testFixture.opposition, testFixture.date);
    const test2 = foundEvent !== null;

    // Test 3: Update the event
    testFixture.time = '14:00';
    const updateResult = updateCalendarEvent(testFixture, testFixture.opposition);
    const test3 = updateResult.success;

    // Test 4: Cancel the event
    const cancelResult = cancelCalendarEvent(testFixture.opposition, testFixture.date);
    const test4 = cancelResult.success;

    const tests = [
      { name: 'Add fixture to calendar', passed: test1 },
      { name: 'Find calendar event', passed: test2 },
      { name: 'Update calendar event', passed: test3 },
      { name: 'Cancel calendar event', passed: test4 }
    ];

    const passed = tests.filter(t => t.passed).length;
    const total = tests.length;

    console.log(`✅ Calendar Integration Tests: ${passed}/${total} passed`);

    return {
      success: passed === total,
      passed: passed,
      total: total,
      tests: tests
    };

  } catch (error) {
    console.error('❌ Calendar integration test failed:', error);
    return {
      success: false,
      error: error.toString()
    };
  }
}<|MERGE_RESOLUTION|>--- conflicted
+++ resolved
@@ -47,11 +47,7 @@
  */
 function getClubCalendar() {
   try {
-<<<<<<< HEAD
-    const config = getRuntimeConfig();
-=======
     const config = getDynamicConfig();
->>>>>>> f51a6392
     const calendarName = `${config.TEAM_NAME} - Fixtures & Events`;
 
     // Try to find existing calendar
@@ -88,11 +84,7 @@
  */
 function addFixtureToCalendar(fixtureData) {
   try {
-<<<<<<< HEAD
-    const config = getRuntimeConfig();
-=======
     const config = getDynamicConfig();
->>>>>>> f51a6392
     const calendar = getClubCalendar();
 
     // Parse fixture date and time
@@ -255,11 +247,7 @@
 function updateCalendarEvent(fixtureData, opposition) {
   try {
     const calendar = getClubCalendar();
-<<<<<<< HEAD
-    const config = getRuntimeConfig();
-=======
     const config = getDynamicConfig();
->>>>>>> f51a6392
 
     // Find existing event
     const startDate = parseUKDate(fixtureData.date);
@@ -321,11 +309,7 @@
 function cancelCalendarEvent(opposition, originalDate) {
   try {
     const calendar = getClubCalendar();
-<<<<<<< HEAD
-    const config = getRuntimeConfig();
-=======
     const config = getDynamicConfig();
->>>>>>> f51a6392
 
     // Find event to cancel
     const startDate = parseUKDate(originalDate);
@@ -554,11 +538,7 @@
  */
 function exportCalendarAsICS() {
   try {
-<<<<<<< HEAD
-    const config = getRuntimeConfig();
-=======
     const config = getDynamicConfig();
->>>>>>> f51a6392
     const calendar = getClubCalendar();
 
     // Get current season events
