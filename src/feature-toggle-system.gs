/**
 * Comprehensive Feature Toggle System
 * Advanced feature flag management with user permissions, A/B testing, and rollout control
 * @version 6.2.0
 * @author Claude Code Assistant
 */

class FeatureToggleSystem {
  static getToggleTypes() {
    return {
      BOOLEAN: 'boolean',           // Simple on/off
      PERCENTAGE: 'percentage',     // Rollout percentage (0-100)
      USER_LIST: 'user_list',      // Specific user allowlist
      TIME_WINDOW: 'time_window',   // Active during specific times
      AB_TEST: 'ab_test',          // A/B testing variant
      CONDITIONAL: 'conditional'    // Complex condition-based
    };
  }

  static getRolloutStrategies() {
    return {
      INSTANT: 'instant',           // Immediate activation
      GRADUAL: 'gradual',          // Slow percentage increase
      CANARY: 'canary',            // Test with small group first
      BLUE_GREEN: 'blue_green',    // Switch between versions
      SCHEDULED: 'scheduled'        // Activate at specific time
    };
  }

  static getEnvironments() {
    return {
      DEVELOPMENT: 'development',
      STAGING: 'staging',
      PRODUCTION: 'production'
    };
  }

  /**
   * Initialize feature toggle system with default features
   */
  static initializeSystem() {
    const defaultFeatures = this.getDefaultFeatures();

    defaultFeatures.forEach(feature => {
      this.createFeatureToggle(feature);
    });

    // Set up monitoring
    this.initializeMonitoring();

    return { success: true, featuresInitialized: defaultFeatures.length };
  }

  /**
   * Gets default feature set for football automation system
   */
  static getDefaultFeatures() {
    return [
      // Core Match Features
      {
        key: 'live_match_processing',
        name: 'Live Match Event Processing',
        description: 'Real-time processing of goals, cards, substitutions during matches',
        type: this.getToggleTypes().BOOLEAN,
        category: 'core',
        defaultValue: true,
        environment: this.getEnvironments().PRODUCTION,
        permissions: ['admin', 'match_official'],
        dependencies: [],
        killSwitch: true
      },

      // Social Media Integration
      {
        key: 'make_webhooks',
        name: 'Make.com Webhook Integration',
        description: 'Send events to Make.com for social media automation',
        type: this.getToggleTypes().PERCENTAGE,
        category: 'integration',
        defaultValue: 100,
        environment: this.getEnvironments().PRODUCTION,
        permissions: ['admin'],
        dependencies: ['live_match_processing'],
        killSwitch: true
      },

      {
        key: 'social_media_posting',
        name: 'Automated Social Media Posts',
        description: 'Automatic posting to Facebook, Twitter, Instagram',
        type: this.getToggleTypes().BOOLEAN,
        category: 'social',
        defaultValue: true,
        environment: this.getEnvironments().PRODUCTION,
        permissions: ['admin', 'social_manager'],
        dependencies: ['make_webhooks'],
        killSwitch: true
      },

      // Video Processing
      {
        key: 'video_clip_generation',
        name: 'Video Clip Generation',
        description: 'Create highlight clips from match events',
        type: this.getToggleTypes().BOOLEAN,
        category: 'video',
        defaultValue: false,
        environment: this.getEnvironments().PRODUCTION,
        permissions: ['admin', 'video_manager'],
        dependencies: ['live_match_processing'],
        killSwitch: false
      },

      {
        key: 'highlights_bot_integration',
        name: 'Highlights Bot Integration',
        description: 'External Python highlights bot for professional video editing',
        type: this.getToggleTypes().BOOLEAN,
        category: 'video',
        defaultValue: false,
        environment: this.getEnvironments().PRODUCTION,
        permissions: ['admin'],
        dependencies: ['video_clip_generation'],
        killSwitch: false
      },

      // Analytics & Tracking
      {
        key: 'player_statistics_tracking',
        name: 'Player Statistics Tracking',
        description: 'Track goals, assists, minutes, cards for all players',
        type: this.getToggleTypes().BOOLEAN,
        category: 'analytics',
        defaultValue: true,
        environment: this.getEnvironments().PRODUCTION,
        permissions: ['admin', 'coach', 'match_official'],
        dependencies: [],
        killSwitch: false
      },

      {
        key: 'advanced_analytics',
        name: 'Advanced Analytics',
        description: 'Heat maps, possession data, xG calculations',
        type: this.getToggleTypes().PERCENTAGE,
        category: 'analytics',
        defaultValue: 0,
        environment: this.getEnvironments().DEVELOPMENT,
        permissions: ['admin'],
        dependencies: ['player_statistics_tracking'],
        killSwitch: false
      },

      // Privacy & Compliance
      {
        key: 'consent_gate_active',
        name: 'ConsentGate Privacy System',
        description: 'GDPR compliance system blocking posts for minors without consent',
        type: this.getToggleTypes().BOOLEAN,
        category: 'privacy',
        defaultValue: true,
        environment: this.getEnvironments().PRODUCTION,
        permissions: ['admin'],
        dependencies: [],
        killSwitch: true
      },

      {
        key: 'gdpr_audit_logging',
        name: 'GDPR Audit Logging',
        description: 'Comprehensive audit trail for data processing activities',
        type: this.getToggleTypes().BOOLEAN,
        category: 'privacy',
        defaultValue: true,
        environment: this.getEnvironments().PRODUCTION,
        permissions: ['admin', 'data_protection'],
        dependencies: ['consent_gate_active'],
        killSwitch: false
      },

      // Performance Features
      {
        key: 'multi_tier_caching',
        name: 'Multi-Tier Caching System',
        description: 'Advanced caching for improved performance',
        type: this.getToggleTypes().BOOLEAN,
        category: 'performance',
        defaultValue: true,
        environment: this.getEnvironments().PRODUCTION,
        permissions: ['admin'],
        dependencies: [],
        killSwitch: false
      },

      {
        key: 'performance_monitoring',
        name: 'Performance Monitoring',
        description: 'Real-time monitoring of system performance and alerts',
        type: this.getToggleTypes().BOOLEAN,
        category: 'monitoring',
        defaultValue: true,
        environment: this.getEnvironments().PRODUCTION,
        permissions: ['admin'],
        dependencies: [],
        killSwitch: false
      },

      // Experimental Features
      {
        key: 'ai_content_generation',
        name: 'AI Content Generation',
        description: 'GPT-powered match reports and social content',
        type: this.getToggleTypes().PERCENTAGE,
        category: 'experimental',
        defaultValue: 0,
        environment: this.getEnvironments().DEVELOPMENT,
        permissions: ['admin'],
        dependencies: ['social_media_posting'],
        killSwitch: true
      },

      {
        key: 'xbotgo_scoreboard',
        name: 'XbotGo Scoreboard Integration',
        description: 'Live scoreboard updates via XbotGo API',
        type: this.getToggleTypes().BOOLEAN,
        category: 'hardware',
        defaultValue: false,
        environment: this.getEnvironments().PRODUCTION,
        permissions: ['admin', 'match_official'],
        dependencies: ['live_match_processing'],
        killSwitch: false
      },

      // Weekly Content
      {
        key: 'weekly_content_scheduler',
        name: 'Weekly Content Scheduler',
        description: 'Automated Monday-Sunday content calendar',
        type: this.getToggleTypes().BOOLEAN,
        category: 'content',
        defaultValue: true,
        environment: this.getEnvironments().PRODUCTION,
        permissions: ['admin', 'content_manager'],
        dependencies: ['make_webhooks'],
        killSwitch: false
      },

      {
        key: 'batch_fixture_posting',
        name: 'Batch Fixture Posting',
        description: 'Weekly and monthly fixture/result summaries',
        type: this.getToggleTypes().BOOLEAN,
        category: 'content',
        defaultValue: true,
        environment: this.getEnvironments().PRODUCTION,
        permissions: ['admin', 'content_manager'],
        dependencies: ['weekly_content_scheduler'],
        killSwitch: false
      }
    ];
  }

  /**
   * Creates a new feature toggle
   */
  static createFeatureToggle(featureConfig) {
    try {
      const feature = {
        ...featureConfig,
        id: Utilities.getUuid(),
        createdAt: new Date().toISOString(),
        updatedAt: new Date().toISOString(),
        createdBy: Session.getActiveUser().getEmail(),
        version: 1,
        status: 'active',
        rolloutStrategy: featureConfig.rolloutStrategy || this.getRolloutStrategies().INSTANT,
        rolloutStarted: null,
        rolloutCompleted: null,
        metrics: {
          evaluations: 0,
          activations: 0,
          errors: 0
        }
      };

      this.storeFeatureToggle(feature);
      this.auditFeatureAction(feature.key, 'created', feature);

      return { success: true, featureId: feature.id };

    } catch (error) {
      console.error('Failed to create feature toggle:', error);
      return { success: false, error: error.toString() };
    }
  }

  /**
   * Evaluates if a feature is enabled for current context
   */
  static isFeatureEnabled(featureKey, context = {}) {
    try {
      const feature = this.getFeatureToggle(featureKey);

      if (!feature) {
        console.warn(`Feature toggle not found: ${featureKey}`);
        return false;
      }

      // Increment evaluation metric
      this.incrementMetric(featureKey, 'evaluations');

      // Check dependencies first
      if (!this.checkDependencies(feature, context)) {
        return false;
      }

      // Evaluate based on toggle type
      const enabled = this.evaluateFeature(feature, context);

      if (enabled) {
        this.incrementMetric(featureKey, 'activations');
      }

      return enabled;

    } catch (error) {
      console.error(`Error evaluating feature ${featureKey}:`, error);
      this.incrementMetric(featureKey, 'errors');
      return false;
    }
  }

  /**
   * Evaluates feature based on its type and configuration
   */
  static evaluateFeature(feature, context) {
    switch (feature.type) {
      case this.getToggleTypes().BOOLEAN:
        return this.evaluateBooleanToggle(feature, context);

      case this.getToggleTypes().PERCENTAGE:
        return this.evaluatePercentageToggle(feature, context);

      case this.getToggleTypes().USER_LIST:
        return this.evaluateUserListToggle(feature, context);

      case this.getToggleTypes().TIME_WINDOW:
        return this.evaluateTimeWindowToggle(feature, context);

      case this.getToggleTypes().AB_TEST:
        return this.evaluateABTestToggle(feature, context);

      case this.getToggleTypes().CONDITIONAL:
        return this.evaluateConditionalToggle(feature, context);

      default:
        console.warn(`Unknown toggle type: ${feature.type}`);
        return false;
    }
  }

  /**
   * Simple boolean toggle evaluation
   */
  static evaluateBooleanToggle(feature, context) {
    return Boolean(feature.defaultValue);
  }

  /**
   * Percentage-based rollout evaluation
   */
  static evaluatePercentageToggle(feature, context) {
    const percentage = feature.defaultValue || 0;
    const userId = context.userId || Session.getActiveUser().getEmail();

    // Use consistent hash for user to ensure same user always gets same result
    const hash = this.generateUserHash(userId + feature.key);
    const userPercentile = hash % 100;

    return userPercentile < percentage;
  }

  /**
   * User allowlist evaluation
   */
  static evaluateUserListToggle(feature, context) {
    const userId = context.userId || Session.getActiveUser().getEmail();
    const allowedUsers = feature.allowedUsers || [];

    return allowedUsers.includes(userId);
  }

  /**
   * Time window evaluation
   */
  static evaluateTimeWindowToggle(feature, context) {
    const now = new Date();
    const startTime = feature.timeWindow?.start ? new Date(feature.timeWindow.start) : null;
    const endTime = feature.timeWindow?.end ? new Date(feature.timeWindow.end) : null;

    if (startTime && now < startTime) return false;
    if (endTime && now > endTime) return false;

    return true;
  }

  /**
   * A/B test evaluation
   */
  static evaluateABTestToggle(feature, context) {
    const userId = context.userId || Session.getActiveUser().getEmail();
    const hash = this.generateUserHash(userId + feature.key);
    const variant = hash % 2 === 0 ? 'A' : 'B';

    // Store variant for consistent experience
    this.storeUserVariant(feature.key, userId, variant);

    return variant === 'A'; // Return true for variant A
  }

  /**
   * Complex conditional evaluation
   */
  static evaluateConditionalToggle(feature, context) {
    try {
      const condition = feature.condition;
      if (!condition) return false;

      // Simple condition evaluation (can be extended)
      return this.evaluateCondition(condition, context);

    } catch (error) {
      console.error('Conditional evaluation failed:', error);
      return false;
    }
  }

  /**
   * Checks if feature dependencies are satisfied
   */
  static checkDependencies(feature, context) {
    if (!feature.dependencies || feature.dependencies.length === 0) {
      return true;
    }

    return feature.dependencies.every(dep => {
      return this.isFeatureEnabled(dep, context);
    });
  }

  /**
   * Updates feature toggle configuration
   */
  static updateFeatureToggle(featureKey, updates) {
    try {
      const feature = this.getFeatureToggle(featureKey);
      if (!feature) {
        return { success: false, error: 'Feature not found' };
      }

      const updatedFeature = {
        ...feature,
        ...updates,
        updatedAt: new Date().toISOString(),
        updatedBy: Session.getActiveUser().getEmail(),
        version: (feature.version || 1) + 1
      };

      this.storeFeatureToggle(updatedFeature);
      this.auditFeatureAction(featureKey, 'updated', updates);

      return { success: true, feature: updatedFeature };

    } catch (error) {
      console.error('Failed to update feature toggle:', error);
      return { success: false, error: error.toString() };
    }
  }

  /**
   * Performs gradual rollout of a feature
   */
  static startGradualRollout(featureKey, options = {}) {
    const {
      startPercentage = 10,
      endPercentage = 100,
      incrementStep = 10,
      incrementInterval = 'hourly' // hourly, daily, weekly
    } = options;

    try {
      const feature = this.getFeatureToggle(featureKey);
      if (!feature) {
        return { success: false, error: 'Feature not found' };
      }

      // Update feature for gradual rollout
      const rolloutConfig = {
        type: this.getToggleTypes().PERCENTAGE,
        defaultValue: startPercentage,
        rolloutStrategy: this.getRolloutStrategies().GRADUAL,
        rolloutConfig: {
          startPercentage,
          endPercentage,
          incrementStep,
          incrementInterval,
          currentPercentage: startPercentage,
          nextIncrement: this.calculateNextIncrement(incrementInterval)
        },
        rolloutStarted: new Date().toISOString()
      };

      this.updateFeatureToggle(featureKey, rolloutConfig);
      this.auditFeatureAction(featureKey, 'rollout_started', rolloutConfig);

      return { success: true, rolloutConfig };

    } catch (error) {
      console.error('Failed to start gradual rollout:', error);
      return { success: false, error: error.toString() };
    }
  }

  /**
   * Emergency feature kill switch
   */
  static emergencyKillSwitch(featureKey, reason) {
    try {
      const feature = this.getFeatureToggle(featureKey);
      if (!feature) {
        return { success: false, error: 'Feature not found' };
      }

      if (!feature.killSwitch) {
        return { success: false, error: 'Kill switch not available for this feature' };
      }

      const killUpdate = {
        defaultValue: false,
        status: 'killed',
        killReason: reason,
        killedAt: new Date().toISOString(),
        killedBy: Session.getActiveUser().getEmail()
      };

      this.updateFeatureToggle(featureKey, killUpdate);
      this.auditFeatureAction(featureKey, 'emergency_kill', { reason });

      // Send alerts
      this.sendKillSwitchAlert(featureKey, reason);

      return { success: true, message: 'Feature killed successfully' };

    } catch (error) {
      console.error('Failed to activate kill switch:', error);
      return { success: false, error: error.toString() };
    }
  }

  /**
   * Gets feature toggle from storage
   */
  static getFeatureToggle(featureKey) {
    const sheet = SheetUtils.getSheet('Feature Toggles');
    if (!sheet) return null;

    const data = sheet.getDataRange().getValues();
    const headers = data[0];
    const keyCol = headers.indexOf('Key');
    const configCol = headers.indexOf('Configuration');

    for (let i = 1; i < data.length; i++) {
      if (data[i][keyCol] === featureKey) {
        return JSON.parse(data[i][configCol] || '{}');
      }
    }

    return null;
  }

  /**
   * Stores feature toggle in sheet
   */
  static storeFeatureToggle(feature) {
    const sheet = SheetUtils.getOrCreateSheet('Feature Toggles', [
      'Key', 'Name', 'Type', 'Category', 'Status', 'Environment',
      'Created At', 'Updated At', 'Configuration'
    ]);

    const data = sheet.getDataRange().getValues();
    const headers = data[0];
    const keyCol = headers.indexOf('Key');

    // Find existing row or append new
    let rowIndex = -1;
    for (let i = 1; i < data.length; i++) {
      if (data[i][keyCol] === feature.key) {
        rowIndex = i + 1;
        break;
      }
    }

    const row = [
      feature.key,
      feature.name,
      feature.type,
      feature.category,
      feature.status,
      feature.environment,
      feature.createdAt,
      feature.updatedAt,
      JSON.stringify(feature)
    ];

    if (rowIndex > 0) {
      sheet.getRange(rowIndex, 1, 1, row.length).setValues([row]);
    } else {
      sheet.appendRow(row);
    }
  }

  /**
   * Increments metric for a feature
   */
  static incrementMetric(featureKey, metric) {
    const feature = this.getFeatureToggle(featureKey);
    if (!feature) return;

    if (!feature.metrics) feature.metrics = {};
    feature.metrics[metric] = (feature.metrics[metric] || 0) + 1;

    this.storeFeatureToggle(feature);
  }

  /**
   * Generates consistent hash for user
   */
  static generateUserHash(input) {
    let hash = 0;
    for (let i = 0; i < input.length; i++) {
      const char = input.charCodeAt(i);
      hash = ((hash << 5) - hash) + char;
      hash = hash & hash; // Convert to 32-bit integer
    }
    return Math.abs(hash);
  }

  /**
   * Creates audit log entry
   */
  static auditFeatureAction(featureKey, action, details) {
    const auditSheet = SheetUtils.getOrCreateSheet('Feature Audit', [
      'Timestamp', 'Feature Key', 'Action', 'User', 'Details'
    ]);

    auditSheet.appendRow([
      new Date().toISOString(),
      featureKey,
      action,
      Session.getActiveUser().getEmail(),
      JSON.stringify(details)
    ]);
  }

  /**
   * Sends kill switch alert
   */
  static sendKillSwitchAlert(featureKey, reason) {
    try {
<<<<<<< HEAD
      const config = getRuntimeConfig();
=======
      const config = getDynamicConfig();
>>>>>>> f51a6392
      const alertEmail = config.ADMIN_EMAIL || config.CONTACT_EMAIL;

      if (alertEmail) {
        MailApp.sendEmail({
          to: alertEmail,
          subject: `🚨 EMERGENCY: Feature Kill Switch Activated - ${featureKey}`,
          body: `
            EMERGENCY KILL SWITCH ACTIVATED

            Feature: ${featureKey}
            Reason: ${reason}
            Time: ${new Date().toISOString()}
            User: ${Session.getActiveUser().getEmail()}

            The feature has been immediately disabled across all environments.
            Please investigate and resolve the issue before re-enabling.
          `
        });
      }
    } catch (error) {
      console.error('Failed to send kill switch alert:', error);
    }
  }

  /**
   * Gets feature toggle dashboard data
   */
  static getDashboardData() {
    const sheet = SheetUtils.getSheet('Feature Toggles');
    if (!sheet) return { features: [], categories: {}, metrics: {} };

    const data = sheet.getDataRange().getValues();
    const headers = data[0];
    const features = [];
    const categories = {};
    const metrics = { total: 0, enabled: 0, disabled: 0 };

    for (let i = 1; i < data.length; i++) {
      const configCol = headers.indexOf('Configuration');
      const feature = JSON.parse(data[i][configCol] || '{}');

      features.push({
        key: feature.key,
        name: feature.name,
        type: feature.type,
        category: feature.category,
        status: feature.status,
        enabled: this.isFeatureEnabled(feature.key),
        metrics: feature.metrics || {}
      });

      // Category grouping
      if (!categories[feature.category]) {
        categories[feature.category] = [];
      }
      categories[feature.category].push(feature);

      // Metrics
      metrics.total++;
      if (this.isFeatureEnabled(feature.key)) {
        metrics.enabled++;
      } else {
        metrics.disabled++;
      }
    }

    return { features, categories, metrics };
  }

  /**
   * Initializes monitoring for feature toggles
   */
  static initializeMonitoring() {
    // Set up daily monitoring trigger
    const trigger = ScriptApp.newTrigger('runFeatureToggleMonitoring')
      .timeBased()
      .everyDays(1)
      .atHour(9) // 9 AM daily
      .create();

    console.log('Feature toggle monitoring initialized');
  }

  /**
   * Calculates next increment time
   */
  static calculateNextIncrement(interval) {
    const now = new Date();
    switch (interval) {
      case 'hourly':
        return new Date(now.getTime() + 60 * 60 * 1000);
      case 'daily':
        return new Date(now.getTime() + 24 * 60 * 60 * 1000);
      case 'weekly':
        return new Date(now.getTime() + 7 * 24 * 60 * 60 * 1000);
      default:
        return new Date(now.getTime() + 60 * 60 * 1000);
    }
  }
}

/**
 * Daily monitoring function for feature toggles
 */
function runFeatureToggleMonitoring() {
  console.log('Running feature toggle monitoring...');

  // Process gradual rollouts
  FeatureToggleSystem.processGradualRollouts();

  // Generate metrics report
  const dashboard = FeatureToggleSystem.getDashboardData();
  console.log('Feature toggle metrics:', dashboard.metrics);
}

/**
 * Convenience functions for common feature checks
 */
function isLiveMatchProcessingEnabled() {
  return FeatureToggleSystem.isFeatureEnabled('live_match_processing');
}

function isMakeWebhooksEnabled() {
  return FeatureToggleSystem.isFeatureEnabled('make_webhooks');
}

function isSocialMediaPostingEnabled() {
  return FeatureToggleSystem.isFeatureEnabled('social_media_posting');
}

function isConsentGateActive() {
  return FeatureToggleSystem.isFeatureEnabled('consent_gate_active');
}

function isVideoClipGenerationEnabled() {
  return FeatureToggleSystem.isFeatureEnabled('video_clip_generation');
}

function isPerformanceMonitoringEnabled() {
  return FeatureToggleSystem.isFeatureEnabled('performance_monitoring');
}

/**
 * Emergency kill switch functions for critical features
 */
function emergencyKillSocialMedia(reason = 'Emergency stop') {
  return FeatureToggleSystem.emergencyKillSwitch('social_media_posting', reason);
}

function emergencyKillMakeWebhooks(reason = 'Emergency stop') {
  return FeatureToggleSystem.emergencyKillSwitch('make_webhooks', reason);
}

function emergencyKillLiveProcessing(reason = 'Emergency stop') {
  return FeatureToggleSystem.emergencyKillSwitch('live_match_processing', reason);
}<|MERGE_RESOLUTION|>--- conflicted
+++ resolved
@@ -668,11 +668,7 @@
    */
   static sendKillSwitchAlert(featureKey, reason) {
     try {
-<<<<<<< HEAD
-      const config = getRuntimeConfig();
-=======
       const config = getDynamicConfig();
->>>>>>> f51a6392
       const alertEmail = config.ADMIN_EMAIL || config.CONTACT_EMAIL;
 
       if (alertEmail) {
