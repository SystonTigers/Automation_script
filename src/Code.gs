--- conflicted
+++ resolved
@@ -845,11 +845,7 @@
 function getDashboardStats() {
   try {
     // Use config-aware sheet access
-<<<<<<< HEAD
-    const config = getRuntimeConfig();
-=======
     const config = getDynamicConfig();
->>>>>>> f51a6392
     const playersSheet = SheetUtils.getSheet('Players');
     const fixturesSheet = SheetUtils.getSheet('Fixtures');
     const resultsSheet = SheetUtils.getSheet('Results');
@@ -1016,11 +1012,7 @@
 
   try {
     // Test 1: Config loading
-<<<<<<< HEAD
-    const config = getRuntimeConfig();
-=======
     const config = getDynamicConfig();
->>>>>>> f51a6392
     console.log('✅ Config loaded:', config.TEAM_NAME);
 
     // Test 2: Template rendering
