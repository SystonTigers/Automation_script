/**
 * @fileoverview Working Monitoring System - Actually monitors real things
 * @version 6.3.0
 * @description Functional monitoring that tracks real system behavior
 */

/**
 * Working Monitoring System - Actually does monitoring
 */
class WorkingMonitoring {

  /**
   * Monitor actual spreadsheet usage and health
   */
  static monitorRealSystems() {
    try {
      const monitoringResults = {
        timestamp: new Date().toISOString(),
        systemHealth: this.checkSystemHealth(),
        sheetUsage: this.monitorSheetUsage(),
        functionPerformance: this.measureFunctionPerformance(),
        errorTracking: this.trackRecentErrors(),
        quotaUsage: this.checkQuotaUsage(),
        overallStatus: 'healthy'
      };

      // Determine overall status
      if (monitoringResults.systemHealth.criticalIssues > 0) {
        monitoringResults.overallStatus = 'critical';
      } else if (monitoringResults.systemHealth.warnings > 0) {
        monitoringResults.overallStatus = 'warning';
      }

      // Log monitoring results
      this.logMonitoringResults(monitoringResults);

      return monitoringResults;

    } catch (error) {
      console.error('Monitoring failed:', error);
      return {
        timestamp: new Date().toISOString(),
        overallStatus: 'error',
        error: error.toString()
      };
    }
  }

  /**
   * Check actual system health with real metrics
   */
  static checkSystemHealth() {
    const healthResults = {
      checks: 0,
      passed: 0,
      warnings: 0,
      criticalIssues: 0,
      details: []
    };

    try {
      // Test 1: Can we access the spreadsheet?
      healthResults.checks++;
      try {
        const spreadsheet = SpreadsheetApp.getActiveSpreadsheet();
        const name = spreadsheet.getName();
        healthResults.passed++;
        healthResults.details.push({
          test: 'spreadsheet_access',
          status: 'pass',
          details: `Spreadsheet "${name}" accessible`
        });
      } catch (error) {
        healthResults.criticalIssues++;
        healthResults.details.push({
          test: 'spreadsheet_access',
          status: 'critical',
          error: error.toString()
        });
      }

      // Test 2: Are the essential sheets present?
      healthResults.checks++;
      try {
        const spreadsheet = SpreadsheetApp.getActiveSpreadsheet();
        const sheets = spreadsheet.getSheets();
        const sheetNames = sheets.map(s => s.getName());
        const requiredSheets = ['Config', 'Live Match Updates'];
        const missingSheets = requiredSheets.filter(name => !sheetNames.includes(name));

        if (missingSheets.length === 0) {
          healthResults.passed++;
          healthResults.details.push({
            test: 'required_sheets',
            status: 'pass',
            details: `All required sheets found: ${sheetNames.join(', ')}`
          });
        } else {
          healthResults.warnings++;
          healthResults.details.push({
            test: 'required_sheets',
            status: 'warning',
            details: `Missing sheets: ${missingSheets.join(', ')}`
          });
        }
      } catch (error) {
        healthResults.criticalIssues++;
        healthResults.details.push({
          test: 'required_sheets',
          status: 'critical',
          error: error.toString()
        });
      }

      // Test 3: Can we load the config?
      healthResults.checks++;
      try {
<<<<<<< HEAD
        const config = getRuntimeConfig();
        if (config && config.SYSTEM && config.SYSTEM.CLUB_NAME) {
=======
        const dynamicConfig = getDynamicConfig();
        const clubName = (dynamicConfig && dynamicConfig.TEAM_NAME)
          || getConfigValue('SYSTEM.CLUB_NAME', 'Unknown Club');

        if (clubName) {
>>>>>>> f51a6392
          healthResults.passed++;
          healthResults.details.push({
            test: 'config_load',
            status: 'pass',
            details: `Config loaded for ${clubName}`
          });
        } else {
          healthResults.warnings++;
          healthResults.details.push({
            test: 'config_load',
            status: 'warning',
            details: 'Config loaded but missing essential values'
          });
        }
      } catch (error) {
        healthResults.criticalIssues++;
        healthResults.details.push({
          test: 'config_load',
          status: 'critical',
          error: error.toString()
        });
      }

      // Test 4: Can we write to sheets?
      healthResults.checks++;
      try {
        const spreadsheet = SpreadsheetApp.getActiveSpreadsheet();
        let logSheet = spreadsheet.getSheetByName('Monitoring_Log');

        if (!logSheet) {
          logSheet = spreadsheet.insertSheet('Monitoring_Log');
          logSheet.getRange(1, 1, 1, 3).setValues([['Timestamp', 'Test', 'Status']]);
        }

        // Test write
        logSheet.appendRow([new Date().toISOString(), 'health_check', 'write_test']);

        healthResults.passed++;
        healthResults.details.push({
          test: 'sheet_write',
          status: 'pass',
          details: 'Successfully wrote to monitoring log'
        });
      } catch (error) {
        healthResults.warnings++;
        healthResults.details.push({
          test: 'sheet_write',
          status: 'warning',
          error: error.toString()
        });
      }

      return healthResults;

    } catch (error) {
      healthResults.criticalIssues++;
      healthResults.details.push({
        test: 'health_check_system',
        status: 'critical',
        error: error.toString()
      });
      return healthResults;
    }
  }

  /**
   * Monitor actual sheet usage
   */
  static monitorSheetUsage() {
    try {
      const spreadsheet = SpreadsheetApp.getActiveSpreadsheet();
      const sheets = spreadsheet.getSheets();

      const usage = {
        totalSheets: sheets.length,
        sheetSizes: {},
        largestSheet: null,
        maxRows: 0,
        totalDataRows: 0
      };

      sheets.forEach(sheet => {
        const name = sheet.getName();
        const lastRow = sheet.getLastRow();
        const lastCol = sheet.getLastColumn();

        usage.sheetSizes[name] = {
          rows: lastRow,
          columns: lastCol,
          dataPoints: lastRow * lastCol
        };

        usage.totalDataRows += lastRow;

        if (lastRow > usage.maxRows) {
          usage.maxRows = lastRow;
          usage.largestSheet = name;
        }
      });

      return usage;

    } catch (error) {
      return {
        error: error.toString(),
        monitored: false
      };
    }
  }

  /**
   * Measure actual function performance
   */
  static measureFunctionPerformance() {
    const performanceTests = [];

    try {
      // Test 1: Config loading speed
      const configStart = Date.now();
<<<<<<< HEAD
      const config = getRuntimeConfig();
=======
      const config = getDynamicConfig();
>>>>>>> f51a6392
      const configTime = Date.now() - configStart;

      performanceTests.push({
        function: 'getRuntimeConfig',
        timeMs: configTime,
        status: configTime < 1000 ? 'fast' : configTime < 3000 ? 'acceptable' : 'slow'
      });

      // Test 2: Health check speed
      const healthStart = Date.now();
      const health = HealthCheck.quickHealthCheck();
      const healthTime = Date.now() - healthStart;

      performanceTests.push({
        function: 'HealthCheck.quickHealthCheck',
        timeMs: healthTime,
        status: healthTime < 2000 ? 'fast' : healthTime < 5000 ? 'acceptable' : 'slow'
      });

      // Test 3: Simple sheet read speed
      const sheetStart = Date.now();
      try {
        const spreadsheet = SpreadsheetApp.getActiveSpreadsheet();
        const firstSheet = spreadsheet.getSheets()[0];
        const testRead = firstSheet.getRange(1, 1).getValue();
        const sheetTime = Date.now() - sheetStart;

        performanceTests.push({
          function: 'sheet_read_test',
          timeMs: sheetTime,
          status: sheetTime < 500 ? 'fast' : sheetTime < 2000 ? 'acceptable' : 'slow'
        });
      } catch (error) {
        performanceTests.push({
          function: 'sheet_read_test',
          timeMs: Date.now() - sheetStart,
          status: 'error',
          error: error.toString()
        });
      }

      return {
        tests: performanceTests,
        averageTime: performanceTests.reduce((sum, test) => sum + (test.timeMs || 0), 0) / performanceTests.length,
        fastTests: performanceTests.filter(t => t.status === 'fast').length,
        slowTests: performanceTests.filter(t => t.status === 'slow').length
      };

    } catch (error) {
      return {
        error: error.toString(),
        tests: performanceTests
      };
    }
  }

  /**
   * Track recent errors in a simple way
   */
  static trackRecentErrors() {
    try {
      // Look for error patterns in recent executions
      const recentErrors = {
        totalChecked: 0,
        errorsFound: 0,
        patterns: []
      };

      // Simple error tracking - check if we can execute basic functions
      const testFunctions = [
<<<<<<< HEAD
        () => getRuntimeConfig(),
=======
        () => getDynamicConfig(),
>>>>>>> f51a6392
        () => SpreadsheetApp.getActiveSpreadsheet().getName(),
        () => new Date().toISOString()
      ];

      testFunctions.forEach((testFn, index) => {
        recentErrors.totalChecked++;
        try {
          testFn();
        } catch (error) {
          recentErrors.errorsFound++;
          recentErrors.patterns.push({
            test: `function_test_${index}`,
            error: error.toString()
          });
        }
      });

      recentErrors.errorRate = recentErrors.errorsFound / recentErrors.totalChecked;

      return recentErrors;

    } catch (error) {
      return {
        error: error.toString(),
        errorRate: 1.0
      };
    }
  }

  /**
   * Check quota usage with simple metrics
   */
  static checkQuotaUsage() {
    try {
      const usage = {
        executionTime: this.getExecutionTime(),
        quotaEstimate: 'unknown',
        warnings: []
      };

      // Simple quota awareness
      if (usage.executionTime > 5 * 60 * 1000) { // 5 minutes
        usage.warnings.push('Long execution time detected');
      }

      return usage;

    } catch (error) {
      return {
        error: error.toString(),
        quotaEstimate: 'error'
      };
    }
  }

  /**
   * Get current execution time
   */
  static getExecutionTime() {
    try {
      // Simple execution time tracking
      return Date.now() - (global.scriptStartTime || Date.now());
    } catch (error) {
      return 0;
    }
  }

  /**
   * Log monitoring results to a sheet
   */
  static logMonitoringResults(results) {
    try {
      const spreadsheet = SpreadsheetApp.getActiveSpreadsheet();
      let logSheet = spreadsheet.getSheetByName('System_Monitoring');

      if (!logSheet) {
        logSheet = spreadsheet.insertSheet('System_Monitoring');
        logSheet.getRange(1, 1, 1, 6).setValues([[
          'Timestamp', 'Overall Status', 'Health Score', 'Performance Score', 'Error Rate', 'Details'
        ]]);
      }

      const healthScore = results.systemHealth ?
        `${results.systemHealth.passed}/${results.systemHealth.checks}` : 'N/A';

      const perfScore = results.functionPerformance ?
        `${results.functionPerformance.fastTests}/${results.functionPerformance.tests.length}` : 'N/A';

      const errorRate = results.errorTracking ?
        `${(results.errorTracking.errorRate * 100).toFixed(1)}%` : 'N/A';

      logSheet.appendRow([
        results.timestamp,
        results.overallStatus,
        healthScore,
        perfScore,
        errorRate,
        JSON.stringify(results, null, 2).substring(0, 1000) // Truncate for sheet limits
      ]);

      // Keep only last 100 entries
      if (logSheet.getLastRow() > 101) {
        logSheet.deleteRow(2);
      }

    } catch (error) {
      console.error('Failed to log monitoring results:', error);
    }
  }

  /**
   * Get monitoring dashboard data
   */
  static getMonitoringDashboard() {
    try {
      const currentResults = this.monitorRealSystems();

      const dashboard = {
        overview: {
          status: currentResults.overallStatus,
          lastCheck: currentResults.timestamp,
          uptime: 'Available', // Simple uptime indicator
          version: getConfigValue('SYSTEM.VERSION', 'unknown')
        },
        health: currentResults.systemHealth,
        performance: currentResults.functionPerformance,
        sheets: currentResults.sheetUsage,
        recommendations: this.generateRecommendations(currentResults)
      };

      return dashboard;

    } catch (error) {
      return {
        overview: {
          status: 'error',
          error: error.toString(),
          lastCheck: new Date().toISOString()
        }
      };
    }
  }

  /**
   * Generate practical recommendations
   */
  static generateRecommendations(monitoringResults) {
    const recommendations = [];

    try {
      // Health-based recommendations
      if (monitoringResults.systemHealth && monitoringResults.systemHealth.criticalIssues > 0) {
        recommendations.push({
          priority: 'high',
          category: 'health',
          message: 'Critical system issues detected - check system health details'
        });
      }

      // Performance-based recommendations
      if (monitoringResults.functionPerformance && monitoringResults.functionPerformance.slowTests > 0) {
        recommendations.push({
          priority: 'medium',
          category: 'performance',
          message: 'Slow function performance detected - consider optimization'
        });
      }

      // Sheet usage recommendations
      if (monitoringResults.sheetUsage && monitoringResults.sheetUsage.totalDataRows > 10000) {
        recommendations.push({
          priority: 'low',
          category: 'data',
          message: 'Large amount of data detected - consider archiving old records'
        });
      }

      // Error rate recommendations
      if (monitoringResults.errorTracking && monitoringResults.errorTracking.errorRate > 0.1) {
        recommendations.push({
          priority: 'high',
          category: 'errors',
          message: 'High error rate detected - check error logs'
        });
      }

      return recommendations;

    } catch (error) {
      return [{
        priority: 'high',
        category: 'monitoring',
        message: `Monitoring recommendations failed: ${error.toString()}`
      }];
    }
  }
}

/**
 * Public functions for integration
 */

function runSystemMonitoring() {
  return WorkingMonitoring.monitorRealSystems();
}

function getWorkingMonitoringDashboard() {
  return WorkingMonitoring.getMonitoringDashboard();
}

function performWorkingHealthCheck() {
  return WorkingMonitoring.checkSystemHealth();
}

/**
 * Scheduled monitoring function
 */
function scheduledSystemMonitoring() {
  try {
    console.log('🔍 Running scheduled system monitoring...');
    const results = WorkingMonitoring.monitorRealSystems();

    if (results.overallStatus === 'critical') {
      console.error('🚨 CRITICAL: System monitoring detected critical issues');
    } else if (results.overallStatus === 'warning') {
      console.warn('⚠️ WARNING: System monitoring detected warnings');
    } else {
      console.log('✅ System monitoring: All systems operational');
    }

    return results;

  } catch (error) {
    console.error('Scheduled monitoring failed:', error);
    return { error: error.toString() };
  }
}<|MERGE_RESOLUTION|>--- conflicted
+++ resolved
@@ -115,16 +115,11 @@
       // Test 3: Can we load the config?
       healthResults.checks++;
       try {
-<<<<<<< HEAD
-        const config = getRuntimeConfig();
-        if (config && config.SYSTEM && config.SYSTEM.CLUB_NAME) {
-=======
         const dynamicConfig = getDynamicConfig();
         const clubName = (dynamicConfig && dynamicConfig.TEAM_NAME)
           || getConfigValue('SYSTEM.CLUB_NAME', 'Unknown Club');
 
         if (clubName) {
->>>>>>> f51a6392
           healthResults.passed++;
           healthResults.details.push({
             test: 'config_load',
@@ -244,15 +239,11 @@
     try {
       // Test 1: Config loading speed
       const configStart = Date.now();
-<<<<<<< HEAD
-      const config = getRuntimeConfig();
-=======
       const config = getDynamicConfig();
->>>>>>> f51a6392
       const configTime = Date.now() - configStart;
 
       performanceTests.push({
-        function: 'getRuntimeConfig',
+        function: 'getConfig',
         timeMs: configTime,
         status: configTime < 1000 ? 'fast' : configTime < 3000 ? 'acceptable' : 'slow'
       });
@@ -319,11 +310,7 @@
 
       // Simple error tracking - check if we can execute basic functions
       const testFunctions = [
-<<<<<<< HEAD
-        () => getRuntimeConfig(),
-=======
         () => getDynamicConfig(),
->>>>>>> f51a6392
         () => SpreadsheetApp.getActiveSpreadsheet().getName(),
         () => new Date().toISOString()
       ];
