/**
 * @fileoverview Main coordinator and public API functions
 * @version 6.2.0
 * @author Senior Software Architect
 * @description Central coordination hub for all system components and public API
 * 
 * CREATE NEW FILE - This is the main entry point missing from Script 6.1
 */

// ==================== SYSTEM COORDINATOR CLASS ====================

/**
 * System Coordinator - Central management hub
 */
class SystemCoordinator {
  
  constructor() {
    this.logger = logger.scope('SystemCoordinator');
    this.initialized = false;
    this.components = new Map();
    this.healthStatus = 'unknown';
  }

  // ==================== SYSTEM INITIALIZATION ====================

  /**
   * Initialize complete system
   * @param {boolean} forceReinit - Force reinitialization
   * @returns {Object} Initialization result
   */
  initializeSystem(forceReinit = false) {
    this.logger.enterFunction('initializeSystem', { forceReinit });
    
    try {
      if (this.initialized && !forceReinit) {
        return { success: true, message: 'System already initialized' };
      }
      
      // @testHook(system_init_start)
      
      const results = {
        overall_success: false,
        components: {},
        timestamp: DateUtils.formatISO(DateUtils.now())
      };
      
      // Initialize core components in order
      results.components.config = initializeConfig();
      results.components.utils = initializeUtils();
      results.components.logger = initializeLogger();
      
      // Initialize feature components
      if (isFeatureEnabled('WEEKLY_CONTENT_AUTOMATION')) {
        results.components.weeklyScheduler = initializeWeeklyScheduler();
      }
      
      if (isFeatureEnabled('BATCH_POSTING')) {
        results.components.batchFixtures = initializeBatchFixtures();
      }

      if (isFeatureEnabled('MONTHLY_SUMMARIES')) {
        results.components.monthlySummaries = initializeMonthlySummaries();
      }
<<<<<<< HEAD

=======
      
>>>>>>> 1514d1d9
      if (isFeatureEnabled('PLAYER_MINUTES_TRACKING')) {
        results.components.playerManagement = initializePlayerManagement();
      }
      
      if (isFeatureEnabled('VIDEO_INTEGRATION')) {
        results.components.videoClips = initializeVideoClips();
      }
      
      if (isFeatureEnabled('XBOTGO_INTEGRATION')) {
        results.components.xbotgo = initializeXbotGo();
      }
      
      // Initialize sheets with required structure
      results.components.sheets = this.initializeRequiredSheets();
      
      // @testHook(init_complete)
      
      // Check for any failed components
      const failedComponents = Object.entries(results.components)
        .filter(([name, result]) => !result.success)
        .map(([name]) => name);
      
      const success = failedComponents.length === 0;
      
      if (success) {
        this.initialized = true;
        this.healthStatus = 'healthy';
        this.logger.info('System initialization completed successfully');
      } else {
        this.healthStatus = 'degraded';
        this.logger.warn('System initialization completed with warnings', { 
          failed_components: failedComponents 
        });
      }
      
      this.logger.exitFunction('initializeSystem', { success });
      
      return {
        success: success,
        failed_components: failedComponents,
        results: results
      };
      
    } catch (error) {
      this.healthStatus = 'unhealthy';
      this.logger.error('System initialization failed', { 
        error: error.toString(),
        stack: error.stack 
      });
      
      return {
        success: false,
        error: error.toString(),
        timestamp: DateUtils.formatISO(DateUtils.now())
      };
    }
  }

  /**
   * Initialize all required Google Sheets
   * @returns {Object} Sheet initialization results
   */
  initializeRequiredSheets() {
    this.logger.enterFunction('initializeRequiredSheets');
    
    try {
      const tabNames = getConfig('SHEETS.TAB_NAMES');
      const requiredColumns = getConfig('SHEETS.REQUIRED_COLUMNS');
      const results = {};
      
      // @testHook(sheets_init_start)
      
      Object.keys(tabNames).forEach(sheetKey => {
        const tabName = tabNames[sheetKey];
        const columns = requiredColumns[sheetKey] || [];
        
        try {
          const sheet = SheetUtils.getOrCreateSheet(tabName, columns);
          results[sheetKey] = {
            success: !!sheet,
            name: tabName,
            columns_count: columns.length
          };
        } catch (error) {
          results[sheetKey] = {
            success: false,
            name: tabName,
            error: error.toString()
          };
        }
      });
      
      // @testHook(sheets_init_complete)
      
      const successCount = Object.values(results).filter(r => r.success).length;
      const totalCount = Object.keys(results).length;
      
      this.logger.exitFunction('initializeRequiredSheets', { 
        success: successCount === totalCount,
        success_count: successCount,
        total_count: totalCount
      });
      
      return {
        success: successCount === totalCount,
        sheets: results,
        success_count: successCount,
        total_count: totalCount
      };
      
    } catch (error) {
      this.logger.error('Sheet initialization failed', { error: error.toString() });
      return { success: false, error: error.toString() };
    }
  }

  // ==================== SYSTEM HEALTH MONITORING ====================

  /**
   * Check system health
   * @returns {Object} Health check result
   */
  checkSystemHealth() {
    this.logger.enterFunction('checkSystemHealth');
    
    try {
      // @testHook(health_check_start)
      
      const healthReport = {
        overall_status: 'healthy',
        components: {},
        metrics: {},
        timestamp: DateUtils.formatISO(DateUtils.now())
      };
      
      // Check core components
      healthReport.components.config = this.checkConfigHealth();
      healthReport.components.sheets = this.checkSheetsHealth();
      healthReport.components.logging = this.checkLoggingHealth();
      healthReport.components.webhooks = this.checkWebhookHealth();
      
      // Check optional components
      if (isFeatureEnabled('WEEKLY_CONTENT_AUTOMATION')) {
        healthReport.components.weekly_scheduler = this.checkWeeklySchedulerHealth();
      }
      
      if (isFeatureEnabled('VIDEO_INTEGRATION')) {
        healthReport.components.video_clips = this.checkVideoClipsHealth();
      }
      
      // Calculate overall health
      const componentStatuses = Object.values(healthReport.components);
      const unhealthyCount = componentStatuses.filter(status => status !== 'healthy').length;
      
      if (unhealthyCount === 0) {
        healthReport.overall_status = 'healthy';
      } else if (unhealthyCount <= componentStatuses.length / 2) {
        healthReport.overall_status = 'degraded';
      } else {
        healthReport.overall_status = 'unhealthy';
      }
      
      // Add metrics
      healthReport.metrics = this.getSystemMetrics();
      
      // @testHook(health_check_complete)
      
      this.healthStatus = healthReport.overall_status;
      this.logger.exitFunction('checkSystemHealth', { status: healthReport.overall_status });
      
      return healthReport;
      
    } catch (error) {
      this.logger.error('Health check failed', { error: error.toString() });
      return {
        overall_status: 'unhealthy',
        error: error.toString(),
        timestamp: DateUtils.formatISO(DateUtils.now())
      };
    }
  }

  /**
   * Check configuration health
   * @returns {string} Health status
   */
  checkConfigHealth() {
    try {
      const validation = validateConfiguration();
      return validation.valid ? 'healthy' : 'degraded';
    } catch (error) {
      return 'unhealthy';
    }
  }

  /**
   * Check sheets health
   * @returns {string} Health status
   */
  checkSheetsHealth() {
    try {
      const tabNames = getConfig('SHEETS.TAB_NAMES');
      const testSheet = SheetUtils.getOrCreateSheet(tabNames.LIVE_MATCH);
      return testSheet ? 'healthy' : 'unhealthy';
    } catch (error) {
      return 'unhealthy';
    }
  }

  /**
   * Check logging health
   * @returns {string} Health status
   */
  checkLoggingHealth() {
    try {
      const stats = logger.getStats();
      return stats.error ? 'unhealthy' : 'healthy';
    } catch (error) {
      return 'unhealthy';
    }
  }

  /**
   * Check webhook health
   * @returns {string} Health status
   */
  checkWebhookHealth() {
    try {
      const webhookUrl = getWebhookUrl();
      return webhookUrl ? 'healthy' : 'degraded';
    } catch (error) {
      return 'unhealthy';
    }
  }

  /**
   * Check weekly scheduler health
   * @returns {string} Health status
   */
  checkWeeklySchedulerHealth() {
    try {
      const status = getWeeklyScheduleStatus();
      return status.success ? 'healthy' : 'degraded';
    } catch (error) {
      return 'unhealthy';
    }
  }

  /**
   * Check video clips health
   * @returns {string} Health status
   */
  checkVideoClipsHealth() {
    try {
      const clips = getAllVideoClips();
      return clips.success ? 'healthy' : 'degraded';
    } catch (error) {
      return 'unhealthy';
    }
  }

  /**
   * Get system metrics and statistics
   * @returns {Object} System metrics
   */
  getSystemMetrics() {
    try {
      const metrics = {
        system: {
          version: getConfig('SYSTEM.VERSION'),
          uptime_session: logger.getStats().uptime_ms,
          environment: getConfig('SYSTEM.ENVIRONMENT')
        },
        features: {},
        performance: {},
        usage: {},
        timestamp: DateUtils.formatISO(DateUtils.now())
      };
      
      // Feature metrics
      const features = getConfig('FEATURES', {});
      metrics.features = {
        total: Object.keys(features).length,
        enabled: Object.values(features).filter(v => v === true).length,
        disabled: Object.values(features).filter(v => v === false).length
      };
      
      // Performance metrics (basic)
      metrics.performance = {
        cache_enabled: getConfig('PERFORMANCE.CACHE_ENABLED'),
        batch_size: getConfig('PERFORMANCE.BATCH_SIZE'),
        rate_limit_ms: getConfig('PERFORMANCE.WEBHOOK_RATE_LIMIT_MS')
      };
      
      // Usage metrics from logs
      const logStats = logger.getStats();
      metrics.usage = {
        log_entries_session: logStats.session_entries || 0,
        log_entries_total: logStats.total_entries || 0,
        error_count: logStats.levels?.ERROR || 0,
        warning_count: logStats.levels?.WARN || 0
      };
      
      // Sheet metrics
      try {
        const liveSheet = SheetUtils.getOrCreateSheet(
          getConfig('SHEETS.TAB_NAMES.LIVE_MATCH')
        );
        if (liveSheet) {
          metrics.usage.live_events_count = liveSheet.getLastRow() - 1;
        }
      } catch (error) {
        // Ignore sheet access errors for metrics
      }
      
      return metrics;
      
    } catch (error) {
      this.logger.error('Failed to get system metrics', { error: error.toString() });
      return { error: 'Failed to collect metrics' };
    }
  }
}

// ==================== GLOBAL SYSTEM INSTANCE ====================

/**
 * Global system coordinator instance
 */
const systemCoordinator = new SystemCoordinator();

// ==================== PUBLIC API FUNCTIONS ====================

/**
 * Initialize the complete system (public API)
 * @param {boolean} forceReinit - Force reinitialization
 * @returns {Object} Initialization result
 */
function initializeSystem(forceReinit = false) {
  return systemCoordinator.initializeSystem(forceReinit);
}

/**
 * Run weekly content automation (public API wrapper)
 * @param {boolean} forceRun - Force execution regardless of day
 * @returns {Object} Weekly automation result
 */
function runWeeklyContentAutomation(forceRun = false) {
  logger.enterFunction('System.runWeeklyContentAutomation', { forceRun });

  try {
    if (!isFeatureEnabled('WEEKLY_CONTENT_AUTOMATION')) {
      logger.info('Weekly content automation disabled');
      return { success: true, skipped: true, message: 'Feature disabled' };
    }

    const initResult = autoInitializeIfNeeded();
    if (initResult?.success === false) {
      logger.error('Initialization failed for weekly content automation wrapper', { details: initResult });
      return { success: false, error: 'Initialization failed', details: initResult };
    }

    const result = runWeeklyScheduleAutomation(forceRun);

    logger.exitFunction('System.runWeeklyContentAutomation', { success: result.success });
    return result;

  } catch (error) {
    logger.error('Weekly content automation failed', { error: error.toString() });
    return { success: false, error: error.toString() };
  }
}

/**
 * Post batch fixtures using compatibility wrapper
 * @param {string} competitionType - Competition type (legacy parameter)
 * @param {boolean} upcomingOnly - Only include upcoming fixtures
 * @param {number} daysAhead - Days ahead to include
 * @returns {Object} Posting result
 */
function postBatchFixtures(competitionType = 'league', upcomingOnly = true, daysAhead = 14) {
  logger.enterFunction('System.postBatchFixtures', { competitionType, upcomingOnly, daysAhead });

  try {
    if (!isFeatureEnabled('BATCH_POSTING')) {
      logger.info('Batch posting disabled');
      return { success: true, skipped: true, message: 'Feature disabled' };
    }

    const initResult = autoInitializeIfNeeded();
    if (initResult?.success === false) {
      logger.error('Initialization failed for batch fixtures wrapper', { details: initResult });
      return { success: false, error: 'Initialization failed', details: initResult };
    }

    const manager = new BatchFixturesManager();
    const now = DateUtils.now();
    const startDate = upcomingOnly ? now : DateUtils.addDays(now, -Math.abs(daysAhead));
    const endDate = DateUtils.addDays(now, Math.abs(daysAhead));

    const result = manager.postLeagueFixturesBatch(null, startDate, endDate);

    logger.exitFunction('System.postBatchFixtures', { success: result.success, count: result.count });
    return result;

  } catch (error) {
    logger.error('Batch fixtures posting failed', { error: error.toString() });
    return { success: false, error: error.toString() };
  }
}

/**
 * Post batch results using compatibility wrapper
 * @param {string} competitionType - Competition type (legacy parameter)
 * @param {number} daysBack - Days back to include results
 * @returns {Object} Posting result
 */
function postBatchResults(competitionType = 'league', daysBack = 7) {
  logger.enterFunction('System.postBatchResults', { competitionType, daysBack });

  try {
    if (!isFeatureEnabled('BATCH_POSTING')) {
      logger.info('Batch posting disabled');
      return { success: true, skipped: true, message: 'Feature disabled' };
    }

    const initResult = autoInitializeIfNeeded();
    if (initResult?.success === false) {
      logger.error('Initialization failed for batch results wrapper', { details: initResult });
      return { success: false, error: 'Initialization failed', details: initResult };
    }

    const manager = new BatchFixturesManager();
    const now = DateUtils.now();
    const startDate = DateUtils.addDays(now, -Math.abs(daysBack));

    const result = manager.postLeagueResultsBatch(null, startDate, now);

    logger.exitFunction('System.postBatchResults', { success: result.success, count: result.count });
    return result;

  } catch (error) {
    logger.error('Batch results posting failed', { error: error.toString() });
    return { success: false, error: error.toString() };
  }
}

/**
 * Generate monthly player statistics summary wrapper
 * @param {number|null} month - Month (1-12)
 * @param {number|null} year - Year (e.g. 2024)
 * @returns {Object} Summary result
 */
function generateMonthlyPlayerStats(month = null, year = null) {
  logger.enterFunction('System.generateMonthlyPlayerStats', { month, year });

  try {
    if (!isFeatureEnabled('MONTHLY_SUMMARIES')) {
      logger.info('Monthly summaries disabled');
      return { success: true, skipped: true, message: 'Feature disabled' };
    }

    const initResult = autoInitializeIfNeeded();
    if (initResult?.success === false) {
      logger.error('Initialization failed for monthly player stats wrapper', { details: initResult });
      return { success: false, error: 'Initialization failed', details: initResult };
    }

    let reportingPeriod = null;
    if (month !== null || year !== null) {
      const today = DateUtils.now();
      const targetYear = year !== null ? year : today.getFullYear();
      const targetMonth = month !== null ? month : (today.getMonth() + 1);
      const normalized = new Date(targetYear, targetMonth - 1, 1);
      const monthPart = ('0' + (normalized.getMonth() + 1)).slice(-2);
      reportingPeriod = `${normalized.getFullYear()}-${monthPart}`;
    }

    const result = postPlayerStatsSummary(reportingPeriod);

    logger.exitFunction('System.generateMonthlyPlayerStats', { success: result.success });
    return result;

  } catch (error) {
    logger.error('Monthly player stats generation failed', { error: error.toString() });
    return { success: false, error: error.toString() };
  }
}

/**
 * Perform system health check (public API wrapper)
 * @returns {Object} Health check result
 */
function performSystemHealthCheck() {
  logger.enterFunction('System.performSystemHealthCheck');

  try {
    const initResult = autoInitializeIfNeeded();
    if (initResult?.success === false) {
      logger.error('Initialization failed for system health check wrapper', { details: initResult });
      return { success: false, error: 'Initialization failed', details: initResult };
    }
    const health = systemCoordinator.checkSystemHealth();
    logger.exitFunction('System.performSystemHealthCheck', { status: health.overall_status });
    return health;

  } catch (error) {
    logger.error('System health check failed', { error: error.toString() });
    return { overall_status: 'unhealthy', error: error.toString() };
  }
}

/**
 * Check system health (public API)
 * @returns {Object} Health check result
 */
function checkSystemHealth() {
  return performSystemHealthCheck();
}

/**
 * Get system metrics (public API wrapper)
 * @returns {Object} System metrics
 */
function getSystemMetrics() {
  logger.enterFunction('System.getSystemMetrics');

  try {
    const initResult = autoInitializeIfNeeded();
    if (initResult?.success === false) {
      logger.error('Initialization failed for system metrics wrapper', { details: initResult });
      return { success: false, error: 'Initialization failed', details: initResult };
    }
    const metrics = systemCoordinator.getSystemMetrics();
    logger.exitFunction('System.getSystemMetrics', { success: !metrics.error });
    return metrics;

  } catch (error) {
    logger.error('Failed to get system metrics', { error: error.toString() });
    return { error: error.toString() };
  }
}

/**
 * Get system status (public API)
 * @returns {Object} System status
 */
function getSystemStatus() {
  logger.enterFunction('System.getSystemStatus');
  
  try {
    const health = performSystemHealthCheck();
    const metrics = getSystemMetrics();
    
    const status = {
      system_health: health.overall_status,
      initialized: systemCoordinator.initialized,
      version: getConfig('SYSTEM.VERSION'),
      environment: getConfig('SYSTEM.ENVIRONMENT'),
      
      components: health.components,
      metrics: metrics,
      
      features_enabled: Object.entries(getConfig('FEATURES', {}))
        .filter(([key, value]) => value === true)
        .map(([key]) => key),
      
      timestamp: DateUtils.formatISO(DateUtils.now())
    };
    
    logger.exitFunction('System.getSystemStatus', { success: true });
    return status;
    
  } catch (error) {
    logger.error('Failed to get system status', { error: error.toString() });
    return {
      system_health: 'unhealthy',
      error: error.toString(),
      timestamp: DateUtils.formatISO(DateUtils.now())
    };
  }
}

/**
 * Run system tests (public API)
 * @returns {Object} Test results
 */
function runSystemTests() {
  logger.enterFunction('System.runSystemTests');
  
  try {
    // @testHook(system_tests_start)
    
    const testResults = {
      overall_success: false,
      tests: {},
      timestamp: DateUtils.formatISO(DateUtils.now())
    };
    
    // Test core components
    testResults.tests.config = testConfiguration();
    testResults.tests.utils = testUtilities();
    testResults.tests.logging = testLogging();
    testResults.tests.sheets = testSheetOperations();
    
    // Test optional components
    if (isFeatureEnabled('WEEKLY_CONTENT_AUTOMATION')) {
      testResults.tests.weekly_scheduler = testWeeklyScheduler();
    }
    
    if (isFeatureEnabled('BATCH_POSTING')) {
      testResults.tests.batch_fixtures = testBatchFixtures();
    }
    
    if (isFeatureEnabled('PLAYER_MINUTES_TRACKING')) {
      testResults.tests.player_management = testPlayerManagement();
    }
    
    if (isFeatureEnabled('VIDEO_INTEGRATION')) {
      testResults.tests.video_clips = testVideoClips();
    }
    
    // @testHook(system_tests_complete)
    
    // Determine overall success
    const allTestsPassed = Object.values(testResults.tests)
      .every(test => test.success === true);
    
    testResults.overall_success = allTestsPassed;
    
    logger.exitFunction('System.runSystemTests', { 
      success: allTestsPassed,
      tests_run: Object.keys(testResults.tests).length
    });
    
    return testResults;
    
  } catch (error) {
    logger.error('System tests failed', { error: error.toString() });
    return {
      overall_success: false,
      error: error.toString(),
      timestamp: DateUtils.formatISO(DateUtils.now())
    };
  }
}

// ==================== TESTING FUNCTIONS ====================

/**
 * Test configuration functionality
 * @returns {Object} Test result
 */
function testConfiguration() {
  try {
    const version = getConfig('SYSTEM.VERSION');
    const clubName = getConfig('SYSTEM.CLUB_NAME');
    const testSet = setConfig('TEST.VALUE', 'test');
    const testGet = getConfig('TEST.VALUE');
    
    return {
      success: version && clubName && testSet && testGet === 'test',
      details: { version, clubName, testValueSet: testSet, testValueRetrieved: testGet }
    };
  } catch (error) {
    return { success: false, error: error.toString() };
  }
}

/**
 * Test utilities functionality
 * @returns {Object} Test result
 */
function testUtilities() {
  try {
    const dateTest = DateUtils.formatUK(DateUtils.now());
    const stringTest = StringUtils.cleanPlayerName(' john  SMITH ');
    const validationTest = ValidationUtils.isValidMinute(45);
    
    return {
      success: dateTest && stringTest === 'John Smith' && validationTest === true,
      details: { dateTest, stringTest, validationTest }
    };
  } catch (error) {
    return { success: false, error: error.toString() };
  }
}

/**
 * Test logging functionality
 * @returns {Object} Test result
 */
function testLogging() {
  try {
    logger.info('Test log entry', { test: true });
    const stats = logger.getStats();
    
    return {
      success: !stats.error && typeof stats.session_entries === 'number',
      details: { session_id: stats.session_id, entries: stats.session_entries }
    };
  } catch (error) {
    return { success: false, error: error.toString() };
  }
}

/**
 * Test sheet operations
 * @returns {Object} Sheet test results
 */
function testSheetOperations() {
  try {
    const testSheetName = 'System Test Sheet';
    const testColumns = ['Test Column 1', 'Test Column 2', 'Test Column 3'];
    
    // Test sheet creation
    const sheet = SheetUtils.getOrCreateSheet(testSheetName, testColumns);
    if (!sheet) {
      return { success: false, error: 'Could not create test sheet' };
    }
    
    // Test data operations
    const testData = {
      'Test Column 1': 'Test Value 1',
      'Test Column 2': 'Test Value 2',
      'Test Column 3': 'Test Value 3'
    };
    
    const addResult = SheetUtils.addRowFromObject(sheet, testData);
    if (!addResult) {
      return { success: false, error: 'Could not add test row' };
    }
    
    // Test data retrieval
    const retrievedData = SheetUtils.getAllDataAsObjects(sheet);
    if (retrievedData.length === 0) {
      return { success: false, error: 'Could not retrieve test data' };
    }
    
    // Clean up test sheet
    try {
      SpreadsheetApp.getActiveSpreadsheet().deleteSheet(sheet);
    } catch (cleanupError) {
      // Ignore cleanup errors
    }
    
    return {
      success: true,
      details: {
        sheet_created: true,
        data_added: true,
        data_retrieved: retrievedData.length > 0
      }
    };
    
  } catch (error) {
    return { success: false, error: error.toString() };
  }
}

/**
 * Test batch fixtures functionality
 * @returns {Object} Test result
 */
function testBatchFixtures() {
  try {
    const result = initializeBatchFixtures();
    return {
      success: result.success,
      details: result
    };
  } catch (error) {
    return { success: false, error: error.toString() };
  }
}

/**
 * Test player management functionality
 * @returns {Object} Test result
 */
function testPlayerManagement() {
  try {
    const result = initializePlayerManagement();
    return {
      success: result.success,
      details: result
    };
  } catch (error) {
    return { success: false, error: error.toString() };
  }
}

/**
 * Test video clips functionality
 * @returns {Object} Test result
 */
function testVideoClips() {
  try {
    const result = initializeVideoClips();
    return {
      success: result.success,
      details: result
    };
  } catch (error) {
    return { success: false, error: error.toString() };
  }
}

/**
 * Test weekly scheduler functionality
 * @returns {Object} Test result
 */
function testWeeklyScheduler() {
  try {
    const result = initializeWeeklyScheduler();
    return {
      success: result.success,
      details: result
    };
  } catch (error) {
    return { success: false, error: error.toString() };
  }
}

/**
 * Test initialization guard handling for weekly automation wrapper
 * @returns {Object} Test result summarizing success and failure paths
 */
function testInitializationGuardForWeeklyAutomation() {
  const originalAutoInitializeIfNeeded = autoInitializeIfNeeded;
  const originalRunWeeklyScheduleAutomation = typeof runWeeklyScheduleAutomation === 'function'
    ? runWeeklyScheduleAutomation
    : null;
  const originalIsFeatureEnabled = isFeatureEnabled;

  let successAutomationExecuted = false;
  let failureAutomationExecuted = false;

  try {
    isFeatureEnabled = () => true;

    autoInitializeIfNeeded = () => ({ success: true });
    runWeeklyScheduleAutomation = forceRun => {
      successAutomationExecuted = true;
      return { success: true, forceRun };
    };

    const successResult = runWeeklyContentAutomation(true);

    autoInitializeIfNeeded = () => ({ success: false, error: 'Simulated initialization failure' });
    runWeeklyScheduleAutomation = () => {
      failureAutomationExecuted = true;
      return { success: true };
    };

    const failureResult = runWeeklyContentAutomation(true);

    const successCheck = successResult.success === true && successAutomationExecuted === true;
    const failureCheck = failureResult.success === false && failureResult.error === 'Initialization failed'
      && failureResult.details?.error === 'Simulated initialization failure'
      && failureAutomationExecuted === false;

    return {
      success: successCheck && failureCheck,
      details: {
        successResult,
        failureResult,
        successAutomationExecuted,
        failureAutomationExecuted
      }
    };

  } catch (error) {
    return { success: false, error: error.toString() };

  } finally {
    autoInitializeIfNeeded = originalAutoInitializeIfNeeded;
    if (originalRunWeeklyScheduleAutomation) {
      runWeeklyScheduleAutomation = originalRunWeeklyScheduleAutomation;
    } else {
      delete runWeeklyScheduleAutomation;
    }
    isFeatureEnabled = originalIsFeatureEnabled;
  }
}

/**
 * Test initialization guard handling for system health wrapper
 * @returns {Object} Test result summarizing guard behaviour
 */
function testInitializationGuardForSystemHealth() {
  const originalAutoInitializeIfNeeded = autoInitializeIfNeeded;
  const originalCheckSystemHealth = systemCoordinator.checkSystemHealth;

  let failureHealthCalled = false;
  let successHealthCalled = false;

  try {
    autoInitializeIfNeeded = () => ({ success: false, error: 'Simulated initialization failure' });
    systemCoordinator.checkSystemHealth = () => {
      failureHealthCalled = true;
      return { overall_status: 'healthy' };
    };

    const failureResult = performSystemHealthCheck();

    autoInitializeIfNeeded = () => ({ success: true });
    systemCoordinator.checkSystemHealth = () => {
      successHealthCalled = true;
      return { overall_status: 'healthy' };
    };

    const successResult = performSystemHealthCheck();

    const failureCheck = failureResult.success === false
      && failureResult.error === 'Initialization failed'
      && failureResult.details?.error === 'Simulated initialization failure'
      && failureHealthCalled === false;

    const successCheck = successResult.overall_status === 'healthy'
      && successHealthCalled === true;

    return {
      success: failureCheck && successCheck,
      details: {
        failureResult,
        successResult,
        failureHealthCalled,
        successHealthCalled
      }
    };

  } catch (error) {
    return { success: false, error: error.toString() };

  } finally {
    autoInitializeIfNeeded = originalAutoInitializeIfNeeded;
    systemCoordinator.checkSystemHealth = originalCheckSystemHealth;
  }
}

/**
 * Daily maintenance trigger handler
 * @returns {Object} Maintenance summary
 */
function dailyMaintenanceTasks() {
  logger.enterFunction('System.dailyMaintenanceTasks');

  try {
    const initResult = autoInitializeIfNeeded();
    if (initResult?.success === false) {
      logger.error('Initialization failed for daily maintenance wrapper', { details: initResult });
      return { success: false, error: 'Initialization failed', details: initResult };
    }

    const maintenance = performSystemMaintenance();
    let weeklyResult = { success: true, skipped: true };

    if (isFeatureEnabled('WEEKLY_CONTENT_AUTOMATION')) {
      weeklyResult = runWeeklyContentAutomation();
    }

    const success = maintenance.success && (weeklyResult.success || weeklyResult.skipped);

    logger.exitFunction('System.dailyMaintenanceTasks', { success });

    return {
      success,
      maintenance,
      weekly_content: weeklyResult,
      timestamp: DateUtils.formatISO(DateUtils.now())
    };

  } catch (error) {
    logger.error('Daily maintenance failed', { error: error.toString() });
    return { success: false, error: error.toString() };
  }
}

/**
 * Setup scheduled triggers for automation routines
 * @returns {Object} Trigger setup results
 */
function setupScheduledTriggers() {
  logger.enterFunction('System.setupScheduledTriggers');

  try {
    const initResult = autoInitializeIfNeeded();
    if (initResult?.success === false) {
      logger.error('Initialization failed for scheduled trigger setup wrapper', { details: initResult });
      return { success: false, error: 'Initialization failed', details: initResult };
    }

    const results = {
      daily_maintenance: false,
      weekly_content: false,
      monthly_fixtures: false,
      monthly_results: false,
      player_stats: false,
      existing_triggers_cleaned: false
    };

    const handlersToManage = [
      'dailyMaintenanceTasks',
      'runWeeklyContentAutomation',
      'postMonthlyFixturesSummary',
      'postMonthlyResultsSummary',
      'postPlayerStatsSummary'
    ];

    ScriptApp.getProjectTriggers()
      .filter(trigger => handlersToManage.includes(trigger.getHandlerFunction()))
      .forEach(trigger => {
        ScriptApp.deleteTrigger(trigger);
      });
    results.existing_triggers_cleaned = true;

    ScriptApp.newTrigger('dailyMaintenanceTasks')
      .timeBased()
      .everyDays(1)
      .atHour(2)
      .create();
    results.daily_maintenance = true;

    if (isFeatureEnabled('WEEKLY_CONTENT_AUTOMATION')) {
      ScriptApp.newTrigger('runWeeklyContentAutomation')
        .timeBased()
        .everyDays(1)
        .atHour(8)
        .create();
      results.weekly_content = true;
    }

    if (isFeatureEnabled('MONTHLY_SUMMARIES')) {
      const fixturesConfig = getConfig('MONTHLY_CONTENT.FIXTURES_SUMMARY', {});
      const fixturesDay = (fixturesConfig && typeof fixturesConfig.post_date === 'number')
        ? fixturesConfig.post_date
        : 1;
      ScriptApp.newTrigger('postMonthlyFixturesSummary')
        .timeBased()
        .onMonthDay(Math.min(Math.max(fixturesDay, 1), 28))
        .atHour(9)
        .create();
      results.monthly_fixtures = true;

      const resultsConfig = getConfig('MONTHLY_CONTENT.RESULTS_SUMMARY', {});
      const resultsDay = (resultsConfig && typeof resultsConfig.post_date === 'number')
        ? resultsConfig.post_date
        : 28;
      ScriptApp.newTrigger('postMonthlyResultsSummary')
        .timeBased()
        .onMonthDay(Math.min(Math.max(resultsDay, 1), 28))
        .atHour(20)
        .create();
      results.monthly_results = true;
    }

    const statsConfig = getConfig('MONTHLY_CONTENT.PLAYER_STATS', {});
    if (!statsConfig || statsConfig.enabled !== false) {
      const statsDay = (statsConfig && typeof statsConfig.post_date === 'number')
        ? statsConfig.post_date
        : 14;
      ScriptApp.newTrigger('postPlayerStatsSummary')
        .timeBased()
        .onMonthDay(Math.min(Math.max(statsDay, 1), 28))
        .atHour(10)
        .create();
      results.player_stats = true;
    }

    logger.exitFunction('System.setupScheduledTriggers', { success: true });
    return { success: true, results };

  } catch (error) {
    logger.error('Trigger setup failed', { error: error.toString() });
    return { success: false, error: error.toString() };
  }
}

// ==================== MAINTENANCE FUNCTIONS ====================

/**
 * Perform system maintenance
 * @returns {Object} Maintenance result
 */
function performSystemMaintenance() {
  logger.enterFunction('System.performSystemMaintenance');
  
  try {
    const maintenanceResult = {
      success: true,
      tasks_completed: [],
      timestamp: DateUtils.formatISO(DateUtils.now())
    };
    
    // Clean old logs
    try {
      scheduledLogCleanup();
      maintenanceResult.tasks_completed.push('log_cleanup');
    } catch (error) {
      logger.warn('Log cleanup failed during maintenance', { error: error.toString() });
    }
    
    // Health check
    try {
      const health = systemCoordinator.checkSystemHealth();
      maintenanceResult.system_health = health.overall_status;
      maintenanceResult.tasks_completed.push('health_check');
    } catch (error) {
      logger.warn('Health check failed during maintenance', { error: error.toString() });
    }
    
    // Update metrics
    try {
      const metrics = systemCoordinator.getSystemMetrics();
      maintenanceResult.current_metrics = metrics;
      maintenanceResult.tasks_completed.push('metrics_update');
    } catch (error) {
      logger.warn('Metrics update failed during maintenance', { error: error.toString() });
    }
    
    logger.exitFunction('System.performSystemMaintenance', { 
      success: true,
      tasks: maintenanceResult.tasks_completed.length
    });
    
    return maintenanceResult;
    
  } catch (error) {
    logger.error('System maintenance failed', { error: error.toString() });
    return {
      success: false,
      error: error.toString(),
      timestamp: DateUtils.formatISO(DateUtils.now())
    };
  }
}

/**
 * Emergency system reset
 * @returns {Object} Reset result
 */
function emergencySystemReset() {
  logger.enterFunction('System.emergencySystemReset');
  
  try {
    logger.warn('Emergency system reset initiated');
    
    // Reset system state
    systemCoordinator.initialized = false;
    systemCoordinator.healthStatus = 'unknown';
    systemCoordinator.components.clear();
    
    // Reinitialize system
    const initResult = systemCoordinator.initializeSystem(true);
    
    logger.exitFunction('System.emergencySystemReset', { 
      success: initResult.success 
    });
    
    return {
      success: initResult.success,
      message: 'Emergency reset completed',
      init_result: initResult,
      timestamp: DateUtils.formatISO(DateUtils.now())
    };
    
  } catch (error) {
    logger.error('Emergency reset failed', { error: error.toString() });
    return {
      success: false,
      error: error.toString(),
      timestamp: DateUtils.formatISO(DateUtils.now())
    };
  }
}

// ==================== STARTUP SEQUENCE ====================

/**
 * Auto-initialize system on first function call
 */
function autoInitializeIfNeeded() {
  if (!systemCoordinator.initialized) {
    logger.info('Auto-initializing system on first use');
    return systemCoordinator.initializeSystem();
  }
  return { success: true, message: 'System already initialized' };
}

// ==================== EXPORT FOR TESTING ====================

/**
 * Export system coordinator for testing (testing only)
 * @returns {SystemCoordinator} System coordinator instance
 */
function getSystemCoordinator() {
  return systemCoordinator;
}
<|MERGE_RESOLUTION|>--- conflicted
+++ resolved
@@ -61,11 +61,9 @@
       if (isFeatureEnabled('MONTHLY_SUMMARIES')) {
         results.components.monthlySummaries = initializeMonthlySummaries();
       }
-<<<<<<< HEAD
-
-=======
-      
->>>>>>> 1514d1d9
+ codex/sort-and-merge-code-into-version-6.2
+      
+      >>>>>>> main
       if (isFeatureEnabled('PLAYER_MINUTES_TRACKING')) {
         results.components.playerManagement = initializePlayerManagement();
       }
