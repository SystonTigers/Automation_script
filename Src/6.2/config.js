/**
 * @fileoverview Centralized configuration for Syston Tigers Football Automation System
 * @version 6.2.0
 * @author Senior Software Architect
 * @description All system configuration in one place - no globals elsewhere
 * 
 * CRITICAL: This is the single source of truth for all configuration.
 * No hard-coded values anywhere else in the system.
 */

// ==================== SYSTEM CONFIGURATION ====================

/**
 * Merge arrays into a unique ordered list (legacy + new columns)
 * @param {...Array<*>} arrays - Arrays of values to merge
 * @returns {Array<*>} Array with unique entries preserving first occurrence order
 */
function mergeUniqueArrays() {
  const merged = [];

  for (let i = 0; i < arguments.length; i += 1) {
    const current = Array.isArray(arguments[i]) ? arguments[i] : [];
    current.forEach(value => {
      if (!merged.includes(value)) {
        merged.push(value);
      }
    });
  }

  return merged;
}

/**
 * Master system configuration object
 * @constant {Object} SYSTEM_CONFIG
 */
const SYSTEM_CONFIG = {
  
  // ==================== SYSTEM METADATA ====================
  SYSTEM: {
    VERSION: '6.2.0',
    NAME: 'Syston Tigers Football Automation System',
    DESCRIPTION: 'Live football automation with weekly content calendar',
    ENVIRONMENT: 'production', // production | development | testing
    TIMEZONE: 'Europe/London',
    CLUB_NAME: 'Syston Tigers',
    CLUB_SHORT_NAME: 'Syston',
    SEASON: '2024/25',
    LEAGUE: 'Leicester & District Football League',
    LAST_UPDATED: '2025-09-20',
    
    // Bible compliance settings
    BIBLE_COMPLIANT: true,
    WEEKLY_SCHEDULE_ENABLED: true,
    OPPOSITION_AUTO_DETECTION: true,
    PLAYER_MINUTES_AUTO_CALC: true
  },

  // ==================== FEATURE FLAGS ====================
  FEATURES: {
    // Core features
    LIVE_MATCH_PROCESSING: true,
    BATCH_POSTING: true,
    PLAYER_STATISTICS: true,
    MAKE_INTEGRATION: true,
    
    // Enhanced features from spec
    OPPOSITION_EVENT_HANDLING: true,
    SECOND_YELLOW_PROCESSING: true,
    MONTHLY_SUMMARIES: true,
    WEEKLY_CONTENT_AUTOMATION: true,
    POSTPONED_MATCH_HANDLING: true,
    PLAYER_MINUTES_TRACKING: true,
    SUB_SWAPPING_SYSTEM: true,
    
    // Advanced features
    VIDEO_INTEGRATION: true,
    VIDEO_CLIP_CREATION: true,
    YOUTUBE_AUTOMATION: false, // Enable when ready
    XBOTGO_INTEGRATION: false, // Enable when configured
    ADVANCED_ANALYTICS: false,
    AI_CONTENT_GENERATION: false,
    LIVE_STREAMING: false,
    VOICE_COMMENTARY: false,

    // Future features
    TIKTOK_POSTING: false,
    GOAL_OF_MONTH: false,
    MULTI_TENANT: false,
    FACEBOOK_POSTING: true,
    TWITTER_POSTING: true,
    INSTAGRAM_POSTING: true
  },

  // ==================== DOCUMENTATION REFERENCE ====================
  DOCUMENTATION: {
    VERSION: '6.2.0',
    SOURCE_FILES: {
      BIBLE: 'System-Workings - AKA The Bible.md',
      CLAUDE: 'CLAUDE.md',
      TASKS: 'TASKS.md',
      PLANNING: 'PLANNING.md'
    },

    WEEKLY_SCHEDULE: {
      MONDAY: [
        "This week's fixtures",
        'No match scheduled this week'
      ],
      TUESDAY: ['Quotes'],
      WEDNESDAY: [
        'Player stats - Monthly',
        "Previous matches against this week's team"
      ],
      THURSDAY: ['Throwback Thursday', '3 days to go'],
      FRIDAY: ['2 days to go'],
      SATURDAY: ['1 day to go'],
      SUNDAY: [
        'Match day',
        'Kick off',
        'Live Match Updates',
        'Day results',
        'League tables'
      ]
    },

    OTHER_POSTS: [
      'Birthdays - as and when',
      'Syston Fixtures - 1st day of the month',
      'Syston Results - last day of the Month',
      'Goal of the month competition - repost daily until voting closes',
      'Voting closing reminders for competitions',
      'Goal of the month winner announced 5 days after competition opens',
      'Goal of the season competition using monthly winners and runners up',
      'Two week goal of the season campaign after final match',
      'Postponed match alerts canceling countdown posts',
      'Sponsor highlights page/posts',
      'Highlight clips and video recaps'
    ],

    MATCH_DAY_OPERATIONS: {
      PRE_MATCH: [
        'Fixture moves into Live Match Updates tab on match day',
        'Control panel toggles enable/disable automation features'
      ],
      STATUS_UPDATES: [
        'Kick off',
        'Half-time',
        'Second half kick-off',
        'Full time'
      ],
      GOAL_LOGIC: [
        'Selecting player "Goal" counts as opposition goal',
        'Brace and hat-trick detection for tailored posts',
        'Opposition goal updates do not affect player stats'
      ],
      DISCIPLINE: [
        'Cards logged with player dropdown',
        'Opposition cards logged against opposition entity'
      ],
      PLAYER_TRACKING: [
        'Player minutes auto calculated from kickoff/subs/full-time',
        'Appearances, goals, assists, cards and minutes updated in real time'
      ],
      VIDEO_NOTES: [
        'Notes dropdown marks video editor cues (big chance, tackle, good play, goal)',
        'Notes include player dropdown to reference individuals'
      ],
      VIDEO_REQUIREMENTS: [
        'Highlight video overlays match clock with team names',
        'Goal events trigger banner and replay zoom',
        'Video clips stored per player in Google Drive folders'
      ],
      LIVE_STREAMING: [
        'Consider live streaming to Facebook, YouTube, Instagram, TikTok'
      ],
      MANUAL_INPUT: [
        'Allow manual entry of player stats and historical data when needed'
      ]
    },

    CLAUDE_GUIDANCE: {
      PROJECT_OVERVIEW: {
        SUMMARY: 'Comprehensive automation platform for Syston Tigers FC',
        WEEKLY_SCHEDULE: ['Monday fixtures', 'Tuesday quotes', 'Wednesday stats/opposition history', 'Thursday throwback & countdown', 'Friday two days to go', 'Saturday one day to go', 'Sunday match day operations'],
        MATCHDAY_AUTOMATION: [
          'Live match tab activation on match day',
          'Status update workflow with send checkbox',
          'Opposition goal and card detection',
          'MOTM selection and player minutes tracking'
        ],
        CONTENT_TYPES: [
          'Live match events',
          'Weekly batch content',
          'Monthly summaries',
          'Special posts (birthdays, postponements, goal competitions)',
          'Video highlight content'
        ]
      },
      TECHNOLOGY_STACK: [
        'Google Sheets input layer',
        'Google Apps Script processing',
        'Make.com automation with router branches',
        'Canva for templated graphics',
        'Google Drive storage',
        'YouTube API and video tooling',
        'XbotGo scoreboard integration',
        'GitHub Pages data feeds'
      ],
      DESIGN_PRINCIPLES: [
        'Bible compliance governs implementation',
        'Strict weekly schedule automation',
        'Modular components per .gs file',
        'Centralized configuration only in config.js',
        'Idempotent external calls using unique keys',
        'Graceful fallback handling for missing data',
        'Comprehensive logging and @testHook usage'
      ],
      CODE_STANDARDS: {
        LOGGING_PATTERN: 'logger.enterFunction/exitFunction with try/catch and @testHook markers',
        CONFIG_ACCESS: 'Use getConfig utility instead of literals',
        SHEET_ACCESS: 'Use SheetUtils safe helpers with validation'
      }
    },

    TASK_STATUS: {
      UPDATED: '2025-09-20',
      CRITICAL_MISSING: [
        'Weekly content calendar automation',
        'Opposition goal auto-detection',
        'Real-time player minutes calculation',
        'Video clip metadata generation',
        'Video editor notes system',
        'Feature toggle control panel'
      ],
      FOUNDATIONS: [
        'Core Apps Script framework',
        'Event processing for goals/cards/MOTM',
        'Robust Google Sheets integration',
        'Make.com webhook and router setup',
        'Idempotent social media posting',
        'Version standardization and documentation',
        'Comprehensive logging infrastructure'
      ],
      METRICS: {
        WEEKLY_SCHEDULE: '0% implemented',
        OPPOSITION_DETECTION: '0% implemented',
        PLAYER_MINUTES: '0% implemented',
        VIDEO_INTEGRATION: '0% implemented',
        CONTROL_PANEL: '0% implemented'
      },
      PHASES: {
        PHASE_1: {
          DEADLINE: '2025-10-31',
          FOCUS: 'Bible core implementation',
          ESTIMATED_HOURS: 60,
          STATUS: 'Not started'
        }
      }
    },

    PLANNING: {
      MISSION_STATEMENT: 'Automate every moment of Syston Tigers FC with Bible-compliant workflows.',
      VISION_2025: 'Every Goal. Every Card. Every Moment. Every Day of the Week. Automated.',
      SUCCESS_TARGETS: [
        '10,000+ social followers',
        '95% automated posting',
        'Perfect weekly schedule compliance',
        '100% match event automation',
        'Complete video pipeline delivery',
        '50+ clubs using automation template',
        '£10,000+ annual digital revenue',
        'Industry recognition for innovation'
      ],
      ARCHITECTURE: {
        INPUT_LAYER: ['Weekly schedule triggers', 'Live match Google Sheets', 'Admin control panel', 'Email fixture ingestion'],
        PROCESSING_CORE: ['Weekly scheduler', 'Event manager', 'Player manager', 'Video manager'],
        INTEGRATIONS: ['Make.com routers', 'Canva templates', 'Video processing workflows', 'External APIs'],
        DISTRIBUTION: ['Facebook', 'Twitter/X', 'Instagram', 'TikTok', 'YouTube Shorts']
      },
      NOTES: [
        'System must remain under Make.com free tier limits',
        'All automation must support manual overrides',
        'Templates stored for repeatable Canva usage'
      ]
    }
  },

  // ==================== GOOGLE SHEETS CONFIGURATION ====================
  SHEETS: {
    SPREADSHEET_ID: PropertiesService.getScriptProperties().getProperty('SPREADSHEET_ID') || '',
    TAB_NAMES: {
      // Core sheets
      LIVE_MATCH: 'Live Match Updates',
      FIXTURES: 'Fixtures',
      RESULTS: 'Results',
      PLAYER_STATS: 'Player Stats',
      PLAYER_EVENTS: 'Player Events',
      LIVE_MATCH_UPDATES: 'Live Match Updates',
      FIXTURES_RESULTS: 'Fixtures & Results',
      PLAYER_MINUTES: 'Player Minutes',
      
      // Enhanced sheets from spec
      SUBS_LOG: 'Subs Log',
      OPPOSITION_EVENTS: 'Opposition Events',
      VIDEO_CLIPS: 'Video Clips',
      MONTHLY_CONTENT: 'Monthly Content',
      MONTHLY_SUMMARIES: 'Monthly Summaries',
      WEEKLY_SCHEDULE: 'Weekly Schedule',
      WEEKLY_CONTENT: 'Weekly Content Calendar',
      
      // System sheets
      CONTROL_PANEL: 'Control Panel',
      CONFIG: 'Config',
      LOGS: 'Logs',
      NOTES: 'Notes',
      QUOTES: 'Quotes',
      HISTORICAL_DATA: 'Historical Data',
      
      // Future sheets
      SEASON_STATS: 'Season Stats',
      GOAL_OF_MONTH: 'GOTM Tracking',
      MONTHLY_STATS: 'Monthly Stats'
    },

    REQUIRED_COLUMNS: {
      LIVE_MATCH: [
        'Minute', 'Event', 'Player', 'Assist', 'Card Type',
        'Send', 'Posted', 'Match ID', 'Timestamp', 'Notes'
      ],
      LIVE_MATCH_UPDATES: [
        'Timestamp', 'Minute', 'Event', 'Player', 'Opponent', 'Home Score',
        'Away Score', 'Card Type', 'Assist', 'Notes', 'Send', 'Status'
      ],
      FIXTURES: [
        'Date', 'Time', 'Opposition', 'Venue', 'Competition',
        'Home/Away', 'Send', 'Posted', 'Match ID', 'Status'
      ],
      FIXTURES_RESULTS: [
        'Match Date', 'Opponent', 'Competition', 'Home/Away', 'Result',
        'Scoreline', 'Send Status', 'Posted At', 'Notes'
      ],
      RESULTS: [
        'Date', 'Opposition', 'Home Score', 'Away Score', 'Venue',
        'Competition', 'Home/Away', 'Result', 'Send', 'Posted', 'Match ID'
      ],
      PLAYER_STATS: mergeUniqueArrays(
        [
          'Player', 'Appearances', 'Starts', 'Sub Apps', 'Goals',
          'Penalties', 'Assists', 'Yellow Cards', 'Red Cards',
          'Sin Bins', 'MOTM', 'Minutes', 'Last Updated'
        ],
        [
          'Player Name', 'Goals', 'Assists', 'Position', 'Squad Number'
        ]
      ),
      PLAYER_EVENTS: [
        'Match ID', 'Date', 'Player', 'Event Type', 'Minute',
        'Details', 'Competition', 'Opposition', 'Timestamp'
      ],
      SUBS_LOG: mergeUniqueArrays(
        [
          'Match ID', 'Date', 'Minute', 'Player Off', 'Player On',
          'Home/Away', 'Reason', 'Timestamp'
        ],
        [
          'Match Date'
        ]
      ),
      OPPOSITION_EVENTS: [
        'Match ID', 'Date', 'Event Type', 'Minute', 'Details',
        'Posted', 'Timestamp'
      ],
<<<<<<< HEAD
      VIDEO_CLIPS: mergeUniqueArrays(
        [
          'Match ID', 'Player', 'Event Type', 'Minute', 'Start Time',
          'Duration', 'Title', 'Caption', 'Status', 'YouTube URL',
          'Folder Path', 'Created'
        ],
        [
          'Match Date', 'Local Path', 'Notes'
        ]
      ),
      MONTHLY_CONTENT: [
        'Month Key',
        'Type',
        'Event Type',
        'Count',
        'Statistics JSON',
        'Payload Preview',
        'Processed At',
        'Idempotency Key',
        'Make Result'
      ],
      WEEKLY_CONTENT: [
        'Date', 'Day', 'Content Type', 'Status', 'Posted At', 'Event Type', 'Notes'
=======
      VIDEO_CLIPS: [
        'Match ID', 'Player', 'Event Type', 'Minute', 'Start Time',
        'Duration', 'Title', 'Caption', 'Status', 'YouTube URL',
        'Folder Path', 'Created'
      ],
      MONTHLY_SUMMARIES: [
        'Timestamp', 'Month_Key', 'Summary_Type', 'Item_Count',
        'Summary_Data', 'Posted', 'Responses', 'Created'
>>>>>>> 1514d1d9
      ]
    }
  },

  // ==================== MAKE.COM INTEGRATION ====================
  MAKE: {
    WEBHOOK_URL_PROPERTY: 'MAKE_WEBHOOK_URL', // PropertiesService key
    WEBHOOK_TIMEOUT_MS: 30000,
    WEBHOOK_RETRY_ATTEMPTS: 3,
    WEBHOOK_RETRY_DELAY_MS: 2000,
    WEBHOOK_URL_FALLBACK: 'MAKE_WEBHOOK_URL_FALLBACK',
    
    // Event type mappings for router
    EVENT_TYPES: {
      // Live match events
      GOAL_TEAM: 'goal_team',
      GOAL_OPPOSITION: 'goal_opposition', // NEW: Opposition goals
      ASSIST: 'assist',
      CARD_YELLOW: 'card_yellow',
      CARD_RED: 'card_red',
      CARD_SECOND_YELLOW: 'card_second_yellow', // NEW: 2nd yellow
      CARD_SIN_BIN: 'card_sin_bin',
      CARD_OPPOSITION: 'discipline_opposition', // NEW: Opposition cards
      MOTM: 'motm',
      SUBSTITUTION: 'substitution',
      
      // Match status events
      KICK_OFF: 'kick_off',
      HALF_TIME: 'half_time',
      SECOND_HALF_KICKOFF: 'second_half_kickoff', // NEW: From spec
      FULL_TIME: 'full_time',
      POSTPONED: 'match_postponed', // NEW: From spec
      
      // Batch events (1-5 variations)
      FIXTURES_1_LEAGUE: 'fixtures_1_league',
      FIXTURES_2_LEAGUE: 'fixtures_2_league',
      FIXTURES_3_LEAGUE: 'fixtures_3_league',
      FIXTURES_4_LEAGUE: 'fixtures_4_league',
      FIXTURES_5_LEAGUE: 'fixtures_5_league',
      
      RESULTS_1_LEAGUE: 'results_1_league',
      RESULTS_2_LEAGUE: 'results_2_league',
      RESULTS_3_LEAGUE: 'results_3_league',
      RESULTS_4_LEAGUE: 'results_4_league',
      RESULTS_5_LEAGUE: 'results_5_league',
      
      // Monthly events (NEW: From spec)
      FIXTURES_THIS_MONTH: 'fixtures_this_month',
      RESULTS_THIS_MONTH: 'results_this_month',
      PLAYER_STATS_SUMMARY: 'player_stats_summary',
      PLAYER_STATS_MONTHLY: 'player_stats_summary',

      // Weekly content events (NEW: Bible compliance)
      WEEKLY_FIXTURES: 'weekly_fixtures',
      WEEKLY_NO_MATCH: 'weekly_no_match',
      WEEKLY_QUOTES: 'weekly_quotes',
      WEEKLY_STATS: 'weekly_stats',
      WEEKLY_THROWBACK: 'weekly_throwback',
      WEEKLY_COUNTDOWN_2: 'weekly_countdown_2',
      WEEKLY_COUNTDOWN_1: 'weekly_countdown_1',
      MONDAY_FIXTURES: 'weekly_fixtures',
      TUESDAY_QUOTES: 'weekly_quotes',
      WEDNESDAY_STATS: 'weekly_stats',
      WEDNESDAY_OPPOSITION: 'weekly_opposition_analysis',
      THURSDAY_THROWBACK: 'weekly_throwback',
      FRIDAY_COUNTDOWN: 'weekly_countdown_2',
      SATURDAY_COUNTDOWN: 'weekly_countdown_1',

      // Legacy aliases for batch and special events
      second_half: 'match_second_half',
      second_half_kickoff: 'match_second_half_kickoff',
      fixtures_batch_1: 'fixtures_1_league',
      fixtures_batch_2: 'fixtures_2_league',
      fixtures_batch_3: 'fixtures_3_league',
      fixtures_batch_4: 'fixtures_4_league',
      fixtures_batch_5: 'fixtures_5_league',
      results_batch_1: 'results_1_league',
      results_batch_2: 'results_2_league',
      results_batch_3: 'results_3_league',
      results_batch_4: 'results_4_league',
      results_batch_5: 'results_5_league',
      birthday: 'player_birthday',
      gotm_voting_open: 'gotm_voting_start',
      gotm_winner: 'gotm_winner_announcement'
    }
  },

  // ==================== CANVA INTEGRATION ====================
  CANVA: {
    TEMPLATE_PROPERTY_PREFIX: 'CANVA_TEMPLATE_',
    PLACEHOLDERS: {
      COMMON: [
        'club_name', 'club_logo', 'match_date', 'opponent', 'venue',
        'home_score', 'away_score', 'competition', 'kick_off_time'
      ],
      GOAL: [
        'goal_scorer', 'assist_provider', 'minute', 'goal_number',
        'match_score', 'celebration_text'
      ],
      CARD: [
        'player_name', 'card_type', 'minute', 'reason', 'referee_name'
      ],
      FIXTURES: [
        'fixture_count', 'fixture_1_opponent', 'fixture_1_date', 'fixture_1_time',
        'fixture_2_opponent', 'fixture_2_date', 'fixture_2_time',
        'fixture_3_opponent', 'fixture_3_date', 'fixture_3_time',
        'fixture_4_opponent', 'fixture_4_date', 'fixture_4_time',
        'fixture_5_opponent', 'fixture_5_date', 'fixture_5_time'
      ],
      RESULTS: [
        'result_count', 'result_1_opponent', 'result_1_score', 'result_1_outcome',
        'result_2_opponent', 'result_2_score', 'result_2_outcome',
        'result_3_opponent', 'result_3_score', 'result_3_outcome',
        'result_4_opponent', 'result_4_score', 'result_4_outcome',
        'result_5_opponent', 'result_5_score', 'result_5_outcome'
      ],
      PLAYER_STATS: [
        'player_name', 'appearances', 'goals', 'assists', 'minutes',
        'yellow_cards', 'red_cards', 'motm_awards', 'position',
        'goals_per_game', 'minutes_per_goal', 'passing_accuracy'
      ],
      WEEKLY_CONTENT: [
        'content_title', 'content_text', 'background_image', 'overlay_color',
        'quote_text', 'quote_author', 'countdown_days', 'next_match_info'
      ]
    }
  },

  // ==================== LOGGING CONFIGURATION ====================
  LOGGING: {
    ENABLED: true,
    LOG_SHEET_NAME: 'Logs',
    LOG_LEVEL: 'INFO', // DEBUG | INFO | WARN | ERROR
    MAX_LOG_ENTRIES: 10000,
    LOG_RETENTION_DAYS: 30,
    LEVELS: {
      ERROR: 0,
      WARN: 1,
      INFO: 2,
      DEBUG: 3
    },
    CURRENT_LEVEL: 2,
    LOG_CLEANUP_DAYS: 30,

    // Bible compliance: Comprehensive logging required
    FUNCTION_ENTRY_EXIT: true,
    ERROR_STACK_TRACES: true,
    PERFORMANCE_TIMING: true,
    AUDIT_TRAIL: true
  },

  // ==================== PERFORMANCE SETTINGS ====================
  PERFORMANCE: {
    CACHE_ENABLED: true,
    CACHE_DURATION_MINUTES: 30,
    BATCH_SIZE: 50,
    WEBHOOK_RATE_LIMIT_MS: 1000, // Min time between webhook calls
    SHEET_LOCK_TIMEOUT_MS: 30000,
    PROCESSING_DELAY_MS: 500,
    API_RATE_LIMIT_MS: 500
  },

  // ==================== PLAYER DIRECTORY SETTINGS ====================
  PLAYERS: {
    OPPOSITION_ENTRIES: ['Goal', 'Opposition', 'Own Goal', 'Unknown'],
    POSITIONS: [
      'Goalkeeper', 'Right Back', 'Centre Back', 'Left Back',
      'Defensive Midfielder', 'Central Midfielder', 'Attacking Midfielder',
      'Right Winger', 'Left Winger', 'Striker', 'Centre Forward'
    ],
    CARD_TYPES: ['Yellow Card', 'Red Card', 'Sin Bin', '2nd Yellow (Red)'],
    MATCH_DURATION_MINUTES: 90,
    HALF_TIME_MINUTE: 45,
    STAT_FIELDS: [
      'appearances', 'goals', 'assists', 'minutes', 'yellow_cards',
      'red_cards', 'motm', 'goals_per_game', 'minutes_per_goal'
    ]
  },

  // ==================== PLAYER MANAGEMENT ====================
  PLAYER_MANAGEMENT: {
    AUTO_CALCULATE_MINUTES: true,
    AUTO_UPDATE_STATS: true,
    STARTER_VS_SUB_TRACKING: true,
    SUB_SWAP_ENABLED: true,
    
    // Minutes calculation settings
    MATCH_DURATION_MINUTES: 90,
    INJURY_TIME_DEFAULT: 5,
    
    // Stats calculation frequency
    STATS_UPDATE_FREQUENCY: 'real_time', // real_time | batch | manual
    BI_MONTHLY_STATS_DAY: 14 // 14th of every other month
  },

  // ==================== VIDEO INTEGRATION ====================
  VIDEO: {
    ENABLED: false, // Enable when ready
    AUTO_CLIP_CREATION: true,
    CLIP_DURATION_SECONDS: 30,
    CLIP_BUFFER_SECONDS: 3,
    DEFAULT_CLIP_DURATION: 30,
    GOAL_CLIP_LEAD_TIME: 10,
    GOAL_CLIP_FOLLOW_TIME: 20,

    // Folder structure
    DRIVE_FOLDER_ID: '', // Set when configured
    DRIVE_FOLDER_PROPERTY: 'VIDEO_DRIVE_FOLDER_ID',
    PLAYER_FOLDERS_AUTO_CREATE: true,
    PLAYER_FOLDERS_PROPERTY: 'PLAYER_FOLDERS_MAPPING',

    // Processing options
    PROCESSING_METHOD: 'cloudconvert', // cloudconvert | ffmpeg_local
    YOUTUBE_AUTO_UPLOAD: false,
    YOUTUBE_DEFAULT_PRIVACY: 'unlisted',
    YOUTUBE_CHANNEL_PROPERTY: 'YOUTUBE_CHANNEL_ID',
    YOUTUBE_PLAYLIST_PROPERTY: 'YOUTUBE_PLAYLIST_ID',
    DEFAULT_PRIVACY_STATUS: 'unlisted',
    CLOUDCONVERT_API_KEY_PROPERTY: 'CLOUDCONVERT_API_KEY'
  },

  // ==================== XBOTGO INTEGRATION ====================
  XBOTGO: {
    ENABLED: false, // Enable when API configured
    API_URL: '',
    API_KEY_PROPERTY: 'XBOTGO_API_KEY',
    API_BASE_URL_PROPERTY: 'XBOTGO_API_URL',
    SCOREBOARD_ID: '',
    DEVICE_ID_PROPERTY: 'XBOTGO_DEVICE_ID',

    // Update settings
    AUTO_SCORE_UPDATE: true,
    UPDATE_ON_GOAL: true,
    UPDATE_ON_FINAL: true,
    RETRY_ATTEMPTS: 3,
    AUTO_PUSH_GOALS: true,
    AUTO_PUSH_CARDS: false,
    AUTO_PUSH_SUBS: false,
    MAX_RETRIES: 3,
    RETRY_DELAY_MS: 1000
  },

  // ==================== WEEKLY SCHEDULE CONFIGURATION ====================
  WEEKLY_SCHEDULE: {
    ENABLED: true, // Bible compliance requirement
    TIMEZONE: 'Europe/London',

    // Schedule definitions (Bible compliance)
    SCHEDULE: {
      MONDAY: {
        enabled: true,
        content_type: 'fixtures_or_no_match',
        post_time: '18:00',
        fallback_message: 'No match scheduled this week'
      },
      TUESDAY: {
        enabled: true,
        content_type: 'quotes',
        post_time: '19:00',
        quote_categories: ['motivation', 'teamwork', 'football']
      },
      WEDNESDAY: {
        enabled: true,
        content_type: 'stats_or_opposition',
        post_time: '20:00',
        monthly_stats_preference: true
      },
      THURSDAY: {
        enabled: true,
        content_type: 'throwback_or_countdown',
        post_time: '19:30',
        countdown_trigger_days: 3
      },
      FRIDAY: {
        enabled: true,
        content_type: 'countdown_2_days',
        post_time: '18:30'
      },
      SATURDAY: {
        enabled: true,
        content_type: 'countdown_1_day',
        post_time: '19:00'
      },
      SUNDAY: {
        enabled: true,
        content_type: 'match_day',
        varies_by_kickoff: true
      }
    },

    LEGACY_SCHEDULE: {
      1: {
        type: 'fixtures',
        content: 'this_week_fixtures',
        fallback: 'no_match_scheduled',
        enabled: true
      },
      2: {
        type: 'quotes',
        content: 'motivational_quotes',
        rotation: true,
        enabled: true
      },
      3: {
        type: 'stats_or_opposition',
        content: 'monthly_stats',
        monthly_week: 2,
        enabled: true
      },
      4: {
        type: 'throwback',
        content: 'historical_content',
        countdown_if_match: true,
        enabled: true
      },
      5: {
        type: 'countdown',
        content: '2_days_to_go',
        only_if_match: true,
        enabled: true
      },
      6: {
        type: 'countdown',
        content: '1_day_to_go',
        only_if_match: true,
        enabled: true
      },
      0: {
        type: 'match_day',
        content: 'live_match_automation',
        priority: 'highest',
        enabled: true
      }
    },

    QUOTES_ROTATION_PROPERTY: 'LAST_QUOTE_INDEX',
    THROWBACK_ROTATION_PROPERTY: 'LAST_THROWBACK_INDEX',
    CONTENT_COOLDOWN_DAYS: 30
  },

  // ==================== MONTHLY CONTENT CONFIGURATION ====================
  MONTHLY_CONTENT: {
    ENABLED: true,

    // Fixtures summary
    FIXTURES_SUMMARY: {
      enabled: true,
      post_date: 1, // 1st of month
      include_all_competitions: true,
      highlight_key_matches: true
    },

    // Results summary
    RESULTS_SUMMARY: {
      enabled: true,
      post_date: 'last_day', // Last day of month
      include_statistics: true,
      highlight_best_worst: true
    },

    // Player stats (bi-monthly as per spec)
    PLAYER_STATS: {
      enabled: true,
      frequency: 'bi_monthly', // Every 2nd week
      post_date: 14, // 14th of every other month
      include_all_stats: true,
      minimum_appearances: 1
    }
  },

<<<<<<< HEAD
  // ==================== MONTHLY EVENTS (LEGACY SUPPORT) ====================
  MONTHLY: {
    GOTM: {
      VOTING_PERIOD_DAYS: 5,
      MIN_GOALS_FOR_COMPETITION: 3,
      VOTING_START_DAY: 1,
      WINNER_ANNOUNCE_DAY: 6,
      ENABLED: true
    },
    SUMMARIES: {
      FIXTURES_DAY: 1,
      RESULTS_DAY: -1,
      STATS_WEEK: 2,
      ENABLED: true
    }
=======
  // ==================== MONTHLY SUMMARY SETTINGS ====================
  MONTHLY_SUMMARIES: {
    ENABLED: true,
    CACHE_TTL_SECONDS: 21600,
    MAX_FIXTURES_PER_PAYLOAD: 10,
    MAX_RESULTS_PER_PAYLOAD: 10,
    LOCAL_RIVALS: ['leicester', 'melton', 'oadby', 'hinckley', 'coalville'],
    IMPORTANT_COMPETITIONS: ['league cup', 'fa cup', 'county cup']
>>>>>>> 1514d1d9
  },

  // ==================== OPPOSITION HANDLING ====================
  OPPOSITION_HANDLING: {
    // Bible compliance: Auto-detection required
    AUTO_GOAL_DETECTION: true, // "Goal" player = opposition goal
    AUTO_CARD_DETECTION: true, // "Opposition" player = opposition card
    
    // Detection keywords
    GOAL_KEYWORDS: ['Goal', 'goal', 'GOAL'],
    OPPOSITION_KEYWORDS: ['Opposition', 'opposition', 'OPPOSITION'],
    
    // Posting preferences
    POST_OPPOSITION_GOALS: true,
    POST_OPPOSITION_CARDS: true,
    
    // Event handling
    UPDATE_SCORE_ONLY: true, // Don't update our player stats
    TRACK_SEPARATELY: true // Keep opposition events separate
  },

  // ==================== VALIDATION RULES ====================
  VALIDATION: {
    REQUIRED_FIELDS: {
      GOAL: ['minute', 'player'],
      CARD: ['minute', 'player', 'card_type'],
      SUBSTITUTION: ['minute', 'player_off', 'player_on']
    },
    
    MINUTE_RANGE: {
      MIN: 1,
      MAX: 120 // Including extra time
    },
    
    DUPLICATE_PREVENTION: {
      ENABLED: true,
      CHECK_WINDOW_MINUTES: 5,
      KEY_FIELDS: ['match_id', 'minute', 'player', 'event_type']
    }
  },

  // ==================== ERROR HANDLING ====================
  ERROR_HANDLING: {
    GRACEFUL_FALLBACKS: true,
    RETRY_LOGIC: true,
    MAX_RETRIES: 3,
    RETRY_DELAY_MS: 2000,
    DEFAULT_MAX_RETRIES: 3,
    DEFAULT_RETRY_DELAY: 1000,
    EXPONENTIAL_BACKOFF: true,
    CONTINUE_ON_ERROR: true,

    // Missing data handling
    HANDLE_MISSING_SHEETS: true,
    HANDLE_MISSING_PLAYERS: true,
    HANDLE_MISSING_CONFIG: true,

    // Error reporting
    LOG_ALL_ERRORS: true,
    ALERT_ON_CRITICAL: false, // Set to true for production monitoring
    ALERT_ON_CRITICAL_ERROR: true,
    ADMIN_EMAIL_PROPERTY: 'ADMIN_EMAIL',
    CRITICAL_ERRORS: [
      'SHEET_ACCESS_DENIED',
      'WEBHOOK_PERMANENTLY_FAILED',
      'CONFIG_CORRUPTION'
    ]
  },

  // ==================== DEVELOPMENT SETTINGS ====================
  DEVELOPMENT: {
    DEBUG_MODE: false,
    VERBOSE_LOGGING: false,
    USE_TEST_DATA: false,
    TEST_WEBHOOK_URL_PROPERTY: 'TEST_WEBHOOK_URL',
    SIMULATION_MODE: false,
    SIMULATION_LOG_PAYLOADS: true
  }
};

// ==================== CONFIGURATION UTILITIES ====================

/**
 * Get configuration value by path
 * @param {string} path - Dot notation path (e.g., 'SYSTEM.VERSION')
 * @param {*} defaultValue - Default value if not found
 * @returns {*} Configuration value
 */
function getConfig(path, defaultValue = null) {
  try {
    const parts = path.split('.');
    let value = SYSTEM_CONFIG;
    
    for (const part of parts) {
      if (value && typeof value === 'object' && part in value) {
        value = value[part];
      } else {
        return defaultValue;
      }
    }
    
    return value;
  } catch (error) {
    console.error(`Failed to get config for path: ${path}`, error);
    return defaultValue;
  }
}

/**
 * Set configuration value by path
 * @param {string} path - Dot notation path
 * @param {*} value - Value to set
 * @returns {boolean} Success status
 */
function setConfig(path, value) {
  try {
    const parts = path.split('.');
    const lastPart = parts.pop();
    let current = SYSTEM_CONFIG;
    
    // Navigate to parent object
    for (const part of parts) {
      if (!(part in current)) {
        current[part] = {};
      }
      current = current[part];
    }
    
    // Set the value
    current[lastPart] = value;
    return true;
  } catch (error) {
    console.error(`Failed to set config for path: ${path}`, error);
    return false;
  }
}

/**
 * Check if feature is enabled
 * @param {string} featureName - Feature name from FEATURES object
 * @returns {boolean} Feature enabled status
 */
function isFeatureEnabled(featureName) {
  return getConfig(`FEATURES.${featureName}`, false) === true;
}

/**
 * Get webhook URL from Properties Service
 * @returns {string|null} Webhook URL or null if not set
 */
function getWebhookUrl() {
  try {
    const propertyName = getConfig('MAKE.WEBHOOK_URL_PROPERTY');
    return PropertiesService.getScriptProperties().getProperty(propertyName);
  } catch (error) {
    console.error('Failed to get webhook URL:', error);
    return null;
  }
}

/**
 * Validate configuration on startup
 * @returns {Object} Validation result
 */
function validateConfiguration() {
  const issues = [];
  const warnings = [];
  
  // Check required webhook URL
  if (!getWebhookUrl()) {
    issues.push('Webhook URL not configured');
  }
  
  // Check feature dependencies
  if (isFeatureEnabled('VIDEO_INTEGRATION') && !getConfig('VIDEO.DRIVE_FOLDER_ID')) {
    warnings.push('Video integration enabled but no Drive folder configured');
  }
  
  if (isFeatureEnabled('XBOTGO_INTEGRATION') && !getConfig('XBOTGO.API_URL')) {
    warnings.push('XbotGo integration enabled but no API URL configured');
  }
  
  // Check Bible compliance
  if (!getConfig('SYSTEM.BIBLE_COMPLIANT')) {
    issues.push('System not configured for Bible compliance');
  }
  
  return {
    valid: issues.length === 0,
    issues: issues,
    warnings: warnings,
    timestamp: new Date().toISOString()
  };
}
/**
 * Initialize configuration system
 * @returns {Object} Initialization result
 */
function initializeConfig() {
  try {
    // Validate configuration
    const validation = validateConfiguration();
    
    if (!validation.valid) {
      console.warn('Configuration validation failed:', validation.issues);
    }
    
    if (validation.warnings.length > 0) {
      console.warn('Configuration warnings:', validation.warnings);
    }
    
    return {
      success: true,
      version: getConfig('SYSTEM.VERSION'),
      validation: validation,
      bible_compliant: getConfig('SYSTEM.BIBLE_COMPLIANT'),
      features_enabled: Object.entries(getConfig('FEATURES', {}))
        .filter(([key, value]) => value === true)
        .map(([key]) => key)
    };
    
  } catch (error) {
    console.error('Failed to initialize configuration:', error);
    return {
      success: false,
      error: error.toString()
    };
  }
}

// ==================== EXPORT FOR TESTING ====================

/**
 * Export configuration for testing purposes
 * @returns {Object} Configuration object
 */
function exportConfig() {
  return SYSTEM_CONFIG;
}

/**
 * Reset configuration to defaults (testing only)
 * @returns {boolean} Success status
 */
function resetConfig() {
  try {
    // This would reset to defaults in a test environment
    // Not implemented for production safety
    console.warn('Config reset not implemented for production safety');
    return false;
  } catch (error) {
    console.error('Failed to reset configuration:', error);
    return false;
  }
}
<|MERGE_RESOLUTION|>--- conflicted
+++ resolved
@@ -370,9 +370,7 @@
       OPPOSITION_EVENTS: [
         'Match ID', 'Date', 'Event Type', 'Minute', 'Details',
         'Posted', 'Timestamp'
-      ],
-<<<<<<< HEAD
-      VIDEO_CLIPS: mergeUniqueArrays(
+      ],      VIDEO_CLIPS: mergeUniqueArrays(
         [
           'Match ID', 'Player', 'Event Type', 'Minute', 'Start Time',
           'Duration', 'Title', 'Caption', 'Status', 'YouTube URL',
@@ -395,7 +393,7 @@
       ],
       WEEKLY_CONTENT: [
         'Date', 'Day', 'Content Type', 'Status', 'Posted At', 'Event Type', 'Notes'
-=======
+
       VIDEO_CLIPS: [
         'Match ID', 'Player', 'Event Type', 'Minute', 'Start Time',
         'Duration', 'Title', 'Caption', 'Status', 'YouTube URL',
@@ -404,7 +402,7 @@
       MONTHLY_SUMMARIES: [
         'Timestamp', 'Month_Key', 'Summary_Type', 'Item_Count',
         'Summary_Data', 'Posted', 'Responses', 'Created'
->>>>>>> 1514d1d9
+>> main
       ]
     }
   },
@@ -775,7 +773,7 @@
     }
   },
 
-<<<<<<< HEAD
+codex/sort-and-merge-code-into-version-6.2
   // ==================== MONTHLY EVENTS (LEGACY SUPPORT) ====================
   MONTHLY: {
     GOTM: {
@@ -791,7 +789,6 @@
       STATS_WEEK: 2,
       ENABLED: true
     }
-=======
   // ==================== MONTHLY SUMMARY SETTINGS ====================
   MONTHLY_SUMMARIES: {
     ENABLED: true,
@@ -800,7 +797,7 @@
     MAX_RESULTS_PER_PAYLOAD: 10,
     LOCAL_RIVALS: ['leicester', 'melton', 'oadby', 'hinckley', 'coalville'],
     IMPORTANT_COMPETITIONS: ['league cup', 'fa cup', 'county cup']
->>>>>>> 1514d1d9
+main
   },
 
   // ==================== OPPOSITION HANDLING ====================
