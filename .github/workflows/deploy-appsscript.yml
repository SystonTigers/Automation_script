--- conflicted
+++ resolved
@@ -25,7 +25,7 @@
 
       - name: Verify required secrets
         run: |
-<<<<<<< HEAD
+
           if \
             [[ -z "${{ secrets.ACCESS_TOKEN }}" ]] || \
             [[ -z "${{ secrets.REFRESH_TOKEN }}" ]] || \
@@ -34,9 +34,9 @@
             [[ -z "${{ secrets.SCRIPT_ID }}" ]] || \
             [[ -z "${{ secrets.ID_TOKEN }}" ]]
           then
-=======
+
           if [[ -z "${{ secrets.ACCESS_TOKEN }}" ]] || [[ -z "${{ secrets.REFRESH_TOKEN }}" ]] || [[ -z "${{ secrets.CLIENT_ID }}" ]] || [[ -z "${{ secrets.CLIENT_SECRET }}" ]] || [[ -z "${{ secrets.SCRIPT_ID }}" ]] || [[ -z "${{ secrets.ID_TOKEN }}" ]]; then
->>>>>>> 61311e5d
+
             echo "❌ Missing required secrets. Please check README-OAUTH-SETUP.md for setup instructions."
             echo "Required secrets: ACCESS_TOKEN, REFRESH_TOKEN, CLIENT_ID, CLIENT_SECRET, SCRIPT_ID, ID_TOKEN"
             exit 1
@@ -55,7 +55,7 @@
           ACCESS_TOKEN_EXPIRY: ${{ secrets.ACCESS_TOKEN_EXPIRY }}
         run: |
           echo "🔑 Creating authentication file with sanitized credentials..."
-<<<<<<< HEAD
+
 
           sanitize_token() {
             printf '%s' "${1:-}" | tr -d $' \t\r\n'
@@ -109,7 +109,7 @@
               isLocalCreds: false
             }' > ~/.clasprc.json
 
-=======
+
           python3 <<'PY'
 
     - name: Checkout repository
@@ -201,7 +201,7 @@
     encoding="utf-8",
 )
 PY
->>>>>>> 61311e5d
+
           echo "✅ Authentication file created with sanitized values"
 
       - name: Verify authentication file
@@ -209,26 +209,26 @@
           echo "📋 Checking authentication setup..."
           ls -la ~/.clasprc.json
           echo "📄 File structure verification:"
-<<<<<<< HEAD
+
           jq \
             'del(.token.access_token, .token.refresh_token, .token.id_token, .oauth2ClientSettings.clientSecret)' \
             ~/.clasprc.json
-=======
+
           jq 'del(.token.access_token, .token.refresh_token, .token.id_token, .oauth2ClientSettings.clientSecret)' ~/.clasprc.json
->>>>>>> 61311e5d
+
 
       - name: Create .clasp.json with Script ID
         env:
           SCRIPT_ID: ${{ secrets.SCRIPT_ID }}
         run: |
           echo "📝 Creating project configuration..."
-<<<<<<< HEAD
+
           script_id="$(printf '%s' "${SCRIPT_ID}" | tr -d '[:space:]')"
           jq -n \
             --arg scriptId "$script_id" \
             '{ scriptId: $scriptId, rootDir: "./src", fileExtension: "gs" }' \
             > .clasp.json
-=======
+
           python3 <<'PY'
 
         echo "✅ Authentication file created with sanitized values"
@@ -261,7 +261,7 @@
 with open(".clasp.json", "w", encoding="utf-8") as fh:
     json.dump(config, fh, indent=2)
 PY
->>>>>>> 61311e5d
+
           echo "✅ Project configuration created"
           cat .clasp.json
 
@@ -300,10 +300,8 @@
           echo "📖 Refer to TROUBLESHOOTING.md for common solutions"
           echo "🏠 Authentication file location: ~/.clasprc.json"
           echo "📁 Project file location: .clasp.json"
-<<<<<<< HEAD
           echo "🔧 Try running 'clasp login' locally to regenerate tokens if needed"
-=======
-          echo "🔧 Try running 'clasp login' locally to regenerate tokens if needed"
+
 
         echo "✅ Project configuration created"
         cat .clasp.json
@@ -344,4 +342,3 @@
         echo "🏠 Authentication file location: ~/.clasprc.json"
         echo "📁 Project file location: .clasp.json"
         echo "🔧 Try running 'clasp login' locally to regenerate tokens if needed"
->>>>>>> 61311e5d
