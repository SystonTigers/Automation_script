name: Deploy to Google Apps Script

on:
  push:
    branches: [ main, master ]
    paths:
      - 'src/**'
  workflow_dispatch:

jobs:
  deploy:
    runs-on: ubuntu-latest

    steps:
<<<<<<< HEAD
      - name: Checkout repository
        uses: actions/checkout@v4

      - name: Setup Node.js
        uses: actions/setup-node@v4
        with:
          node-version: '18'

      - name: Install clasp
        run: npm install -g @google/clasp

      - name: Verify required secrets
        run: |
          if [[ -z "${{ secrets.ACCESS_TOKEN }}" ]] || [[ -z "${{ secrets.REFRESH_TOKEN }}" ]] || [[ -z "${{ secrets.CLIENT_ID }}" ]] || [[ -z "${{ secrets.CLIENT_SECRET }}" ]] || [[ -z "${{ secrets.SCRIPT_ID }}" ]] || [[ -z "${{ secrets.ID_TOKEN }}" ]]; then
            echo "❌ Missing required secrets. Please check README-OAUTH-SETUP.md for setup instructions."
            echo "Required secrets: ACCESS_TOKEN, REFRESH_TOKEN, CLIENT_ID, CLIENT_SECRET, SCRIPT_ID, ID_TOKEN"
            exit 1
          else
            echo "✅ All required secrets are configured"
          fi

      - name: Create .clasprc.json for authentication
        env:
          ACCESS_TOKEN: ${{ secrets.ACCESS_TOKEN }}
          REFRESH_TOKEN: ${{ secrets.REFRESH_TOKEN }}
          ID_TOKEN: ${{ secrets.ID_TOKEN }}
          CLIENT_ID: ${{ secrets.CLIENT_ID }}
          CLIENT_SECRET: ${{ secrets.CLIENT_SECRET }}
          OAUTH_SCOPE: ${{ secrets.OAUTH_SCOPE }}
          ACCESS_TOKEN_EXPIRY: ${{ secrets.ACCESS_TOKEN_EXPIRY }}
        run: |
          echo "🔑 Creating authentication file with sanitized credentials..."
          python3 <<'PY'
=======
    - name: Checkout repository
      uses: actions/checkout@v4

    - name: Setup Node.js
      uses: actions/setup-node@v4
      with:
        node-version: '18'

    - name: Install clasp
      run: npm install -g @google/clasp

    - name: Verify required secrets
      run: |
        if [[ -z "${{ secrets.ACCESS_TOKEN }}" ]] || [[ -z "${{ secrets.REFRESH_TOKEN }}" ]] || [[ -z "${{ secrets.CLIENT_ID }}" ]] || [[ -z "${{ secrets.CLIENT_SECRET }}" ]] || [[ -z "${{ secrets.SCRIPT_ID }}" ]] || [[ -z "${{ secrets.ID_TOKEN }}" ]]; then
          echo "❌ Missing required secrets. Please check README-OAUTH-SETUP.md for setup instructions."
          echo "Required secrets: ACCESS_TOKEN, REFRESH_TOKEN, CLIENT_ID, CLIENT_SECRET, SCRIPT_ID, ID_TOKEN"
          exit 1
        else
          echo "✅ All required secrets are configured"
        fi

    - name: Create .clasprc.json for authentication
      env:
        ACCESS_TOKEN: ${{ secrets.ACCESS_TOKEN }}
        REFRESH_TOKEN: ${{ secrets.REFRESH_TOKEN }}
        ID_TOKEN: ${{ secrets.ID_TOKEN }}
        CLIENT_ID: ${{ secrets.CLIENT_ID }}
        CLIENT_SECRET: ${{ secrets.CLIENT_SECRET }}
        OAUTH_SCOPE: ${{ secrets.OAUTH_SCOPE }}
        ACCESS_TOKEN_EXPIRY: ${{ secrets.ACCESS_TOKEN_EXPIRY }}
      run: |
        echo "🔑 Creating authentication file with sanitized credentials..."
        python3 <<'PY'
>>>>>>> bf8f6b44
import json
import os
from pathlib import Path


def sanitize_token(value: str) -> str:
    """Remove whitespace characters that can break HTTP headers."""
    if value is None:
        return ""
    # Preserve token contents while removing whitespace and line breaks
    return "".join(value.split())


def sanitize_field(value: str) -> str:
    if value is None:
        return ""
    return value.strip()


def parse_expiry(raw_value: str) -> int:
    raw_value = sanitize_field(raw_value)
    if not raw_value:
        return 0
    try:
        return int(raw_value)
    except ValueError:
        return 0


scope = sanitize_field(os.environ.get("OAUTH_SCOPE", ""))
if not scope:
    scope = "https://www.googleapis.com/auth/script.projects"

config = {
    "token": {
        "access_token": sanitize_token(os.environ.get("ACCESS_TOKEN")),
        "refresh_token": sanitize_token(os.environ.get("REFRESH_TOKEN")),
        "scope": scope,
        "token_type": "Bearer",
        "id_token": sanitize_token(os.environ.get("ID_TOKEN")),
        "expiry_date": parse_expiry(os.environ.get("ACCESS_TOKEN_EXPIRY")),
    },
    "oauth2ClientSettings": {
        "clientId": sanitize_field(os.environ.get("CLIENT_ID")),
        "clientSecret": sanitize_field(os.environ.get("CLIENT_SECRET")),
        "redirectUri": "http://localhost",
    },
    "isLocalCreds": False,
}

Path(os.path.expanduser("~/.clasprc.json")).write_text(
    json.dumps(config, indent=2),
    encoding="utf-8",
)
PY
<<<<<<< HEAD
          echo "✅ Authentication file created with sanitized values"

      - name: Verify authentication file
        run: |
          echo "📋 Checking authentication setup..."
          ls -la ~/.clasprc.json
          echo "📄 File structure verification:"
          jq 'del(.token.access_token, .token.refresh_token, .token.id_token, .oauth2ClientSettings.clientSecret)' ~/.clasprc.json

      - name: Create .clasp.json with Script ID
        env:
          SCRIPT_ID: ${{ secrets.SCRIPT_ID }}
        run: |
          echo "📝 Creating project configuration..."
          python3 <<'PY'
=======
        echo "✅ Authentication file created with sanitized values"

    - name: Verify authentication file
      run: |
        echo "📋 Checking authentication setup..."
        ls -la ~/.clasprc.json
        echo "📄 File structure verification:"
        jq 'del(.token.access_token, .token.refresh_token, .token.id_token, .oauth2ClientSettings.clientSecret)' ~/.clasprc.json

    - name: Create .clasp.json with Script ID
      env:
        SCRIPT_ID: ${{ secrets.SCRIPT_ID }}
      run: |
        echo "📝 Creating project configuration..."
        python3 <<'PY'
>>>>>>> bf8f6b44
import json
import os

script_id = "".join(os.environ.get("SCRIPT_ID", "").split())

config = {
    "scriptId": script_id,
    "rootDir": "./src",
    "fileExtension": "gs",
}

with open(".clasp.json", "w", encoding="utf-8") as fh:
    json.dump(config, fh, indent=2)
PY
<<<<<<< HEAD
          echo "✅ Project configuration created"
          cat .clasp.json

      - name: Test clasp login status
        run: |
          echo "🔍 Testing clasp authentication..."
          clasp login --status || echo "Login status check completed - proceeding with push"

      - name: Push to Google Apps Script
        run: |
          echo "🚀 Deploying to Apps Script..."
          clasp push --force
          echo "✅ Push completed successfully"

      - name: Create deployment (main branch only)
        if: github.ref == 'refs/heads/main' && github.event_name == 'push'
        run: |
          echo "📦 Creating deployment..."
          clasp deploy --description "Automated deployment from GitHub Actions - $(date '+%Y-%m-%d %H:%M:%S')"
          echo "✅ Deployment created successfully"

      - name: Deployment success notification
        if: success()
        run: |
          echo "🎉 Successfully deployed to Google Apps Script!"
          echo "📝 Changes in src/ folder have been pushed to Apps Script project"
          if [[ "${{ github.ref }}" == "refs/heads/main" ]]; then
            echo "📦 A new deployment was also created"
          fi

      - name: Deployment failure notification
        if: failure()
        run: |
          echo "❌ Deployment failed!"
          echo "🔍 Check the logs above for details"
          echo "📖 Refer to TROUBLESHOOTING.md for common solutions"
          echo "🏠 Authentication file location: ~/.clasprc.json"
          echo "📁 Project file location: .clasp.json"
          echo "🔧 Try running 'clasp login' locally to regenerate tokens if needed"
=======
        echo "✅ Project configuration created"
        cat .clasp.json

    - name: Test clasp login status
      run: |
        echo "🔍 Testing clasp authentication..."
        clasp login --status || echo "Login status check completed - proceeding with push"

    - name: Push to Google Apps Script
      run: |
        echo "🚀 Deploying to Apps Script..."
        clasp push --force
        echo "✅ Push completed successfully"

    - name: Create deployment (main branch only)
      if: github.ref == 'refs/heads/main' && github.event_name == 'push'
      run: |
        echo "📦 Creating deployment..."
        clasp deploy --description "Automated deployment from GitHub Actions - $(date '+%Y-%m-%d %H:%M:%S')"
        echo "✅ Deployment created successfully"

    - name: Deployment success notification
      if: success()
      run: |
        echo "🎉 Successfully deployed to Google Apps Script!"
        echo "📝 Changes in src/ folder have been pushed to Apps Script project"
        if [[ "${{ github.ref }}" == "refs/heads/main" ]]; then
          echo "📦 A new deployment was also created"
        fi

    - name: Deployment failure notification
      if: failure()
      run: |
        echo "❌ Deployment failed!"
        echo "🔍 Check the logs above for details"
        echo "📖 Refer to TROUBLESHOOTING.md for common solutions"
        echo "🏠 Authentication file location: ~/.clasprc.json"
        echo "📁 Project file location: .clasp.json"
        echo "🔧 Try running 'clasp login' locally to regenerate tokens if needed"
>>>>>>> bf8f6b44
<|MERGE_RESOLUTION|>--- conflicted
+++ resolved
@@ -12,7 +12,6 @@
     runs-on: ubuntu-latest
 
     steps:
-<<<<<<< HEAD
       - name: Checkout repository
         uses: actions/checkout@v4
 
@@ -46,7 +45,7 @@
         run: |
           echo "🔑 Creating authentication file with sanitized credentials..."
           python3 <<'PY'
-=======
+
     - name: Checkout repository
       uses: actions/checkout@v4
 
@@ -80,7 +79,7 @@
       run: |
         echo "🔑 Creating authentication file with sanitized credentials..."
         python3 <<'PY'
->>>>>>> bf8f6b44
+
 import json
 import os
 from pathlib import Path
@@ -136,7 +135,6 @@
     encoding="utf-8",
 )
 PY
-<<<<<<< HEAD
           echo "✅ Authentication file created with sanitized values"
 
       - name: Verify authentication file
@@ -152,7 +150,7 @@
         run: |
           echo "📝 Creating project configuration..."
           python3 <<'PY'
-=======
+
         echo "✅ Authentication file created with sanitized values"
 
     - name: Verify authentication file
@@ -168,7 +166,7 @@
       run: |
         echo "📝 Creating project configuration..."
         python3 <<'PY'
->>>>>>> bf8f6b44
+
 import json
 import os
 
@@ -183,7 +181,6 @@
 with open(".clasp.json", "w", encoding="utf-8") as fh:
     json.dump(config, fh, indent=2)
 PY
-<<<<<<< HEAD
           echo "✅ Project configuration created"
           cat .clasp.json
 
@@ -223,7 +220,7 @@
           echo "🏠 Authentication file location: ~/.clasprc.json"
           echo "📁 Project file location: .clasp.json"
           echo "🔧 Try running 'clasp login' locally to regenerate tokens if needed"
-=======
+
         echo "✅ Project configuration created"
         cat .clasp.json
 
@@ -262,5 +259,4 @@
         echo "📖 Refer to TROUBLESHOOTING.md for common solutions"
         echo "🏠 Authentication file location: ~/.clasprc.json"
         echo "📁 Project file location: .clasp.json"
-        echo "🔧 Try running 'clasp login' locally to regenerate tokens if needed"
->>>>>>> bf8f6b44
+        echo "🔧 Try running 'clasp login' locally to regenerate tokens if needed"